#!/usr/bin/env python
# -*- coding: utf-8 -*-

################################################################################
#
#   RMG - Reaction Mechanism Generator
#
#   Copyright (c) 2002-2009 Prof. William H. Green (whgreen@mit.edu) and the
#   RMG Team (rmg_dev@mit.edu)
#
#   Permission is hereby granted, free of charge, to any person obtaining a
#   copy of this software and associated documentation files (the "Software"),
#   to deal in the Software without restriction, including without limitation
#   the rights to use, copy, modify, merge, publish, distribute, sublicense,
#   and/or sell copies of the Software, and to permit persons to whom the
#   Software is furnished to do so, subject to the following conditions:
#
#   The above copyright notice and this permission notice shall be included in
#   all copies or substantial portions of the Software.
#
#   THE SOFTWARE IS PROVIDED "AS IS", WITHOUT WARRANTY OF ANY KIND, EXPRESS OR
#   IMPLIED, INCLUDING BUT NOT LIMITED TO THE WARRANTIES OF MERCHANTABILITY,
#   FITNESS FOR A PARTICULAR PURPOSE AND NONINFRINGEMENT. IN NO EVENT SHALL
#   THE AUTHORS OR COPYRIGHT HOLDERS BE LIABLE FOR ANY CLAIM, DAMAGES OR OTHER
#   LIABILITY, WHETHER IN AN ACTION OF CONTRACT, TORT OR OTHERWISE, ARISING
#   FROM, OUT OF OR IN CONNECTION WITH THE SOFTWARE OR THE USE OR OTHER
#   DEALINGS IN THE SOFTWARE.
#
################################################################################

import math
import numpy
import os.path
from rmgpy.cantherm.common import checkConformerEnergy
import rmgpy.constants as constants
from rmgpy.statmech import IdealGasTranslation, NonlinearRotor, LinearRotor, HarmonicOscillator, Conformer

################################################################################

class GaussianLog:
    """
    Represent a log file from Gaussian. The attribute `path` refers to the
    location on disk of the Gaussian log file of interest. Methods are provided
    to extract a variety of information into CanTherm classes and/or NumPy
    arrays.
    """

    def __init__(self, path):
        self.path = path

    def getNumberOfAtoms(self):
        """
        Return the number of atoms in the molecular configuration used in
        the Gaussian log file.
        """

        Natoms = 0
        # Open Gaussian log file for parsing
        f = open(self.path, 'r')
        line = f.readline()
        while line != '' and Natoms == 0:
            # Automatically determine the number of atoms
            if 'Input orientation:' in line and Natoms == 0:
                for i in range(5): line = f.readline()
                while '---------------------------------------------------------------------' not in line:
                    Natoms += 1
                    line = f.readline()
            line = f.readline()
        # Close file when finished
        f.close()
        # Return the result
        return Natoms

    def loadForceConstantMatrix(self):
        """
        Return the force constant matrix from the Gaussian log file. The job
        that generated the log file must have the option ``iop(7/33=1)`` in
        order for the proper force constant matrix (in Cartesian coordinates)
        to be printed in the log file. If multiple such matrices are identified,
        only the last is returned. The units of the returned force constants
        are J/m^2. If no force constant matrix can be found in the log file,
        ``None`` is returned.
        """

        F = None

        Natoms = self.getNumberOfAtoms()
        Nrows = Natoms * 3

        f = open(self.path, 'r')
        line = f.readline()
        while line != '':
            # Read force constant matrix
            if 'Force constants in Cartesian coordinates:' in line:
                F = numpy.zeros((Nrows,Nrows), numpy.float64)
                for i in range(int(math.ceil(Nrows / 5.0))):
                    # Header row
                    line = f.readline()
                    # Matrix element rows
                    for j in range(i*5, Nrows):
                        data = f.readline().split()
                        for k in range(len(data)-1):
                            F[j,i*5+k] = float(data[k+1].replace('D', 'E'))
                            F[i*5+k,j] = F[j,i*5+k]
                # Convert from atomic units (Hartree/Bohr_radius^2) to J/m^2
                F *= 4.35974417e-18 / 5.291772108e-11**2
            line = f.readline()
        # Close file when finished
        f.close()

        return F

    def loadGeometry(self):
        """
        Return the optimum geometry of the molecular configuration from the
        Gaussian log file. If multiple such geometries are identified, only the
        last is returned.
        """

        number = []; coord = []

        f = open(self.path, 'r')
        line = f.readline()
        while line != '':
            # Automatically determine the number of atoms
            if 'Input orientation:' in line:
                number = []; coord = []
                for i in range(5): line = f.readline()
                while '---------------------------------------------------------------------' not in line:
                    data = line.split()
                    number.append(int(data[1]))
                    coord.append([float(data[3]), float(data[4]), float(data[5])])
                    line = f.readline()
            line = f.readline()
        # Close file when finished
        f.close()

        coord = numpy.array(coord, numpy.float64)
        number = numpy.array(number, numpy.int)
        mass = numpy.zeros(len(number), numpy.float64)
        # Use the atomic mass of the most common isotope rather than the
        # average atomic mass
        # These values were taken from "Atomic Weights and Isotopic Compositions" v3.0 (July 2010) from NIST
        for i in range(len(number)):
            if number[i] == 1:
                mass[i] = 1.00782503207
            elif number[i] == 6:
                mass[i] = 12.0
            elif number[i] == 7:
                mass[i] = 14.0030740048
            elif number[i] == 8:
                mass[i] = 15.99491461956
<<<<<<< HEAD
            elif number[i] == 14:
                mass[i] == 27.9769265325
=======
            elif number[i] == 9:
                mass[i] = 18.99840
>>>>>>> f6efe4b8
            elif number[i] == 15:
                mass[i] = 30.97376163
            elif number[i] == 16:
                mass[i] = 31.97207100
            elif number[i] == 17:
                mass[i] = 35.4527
            else:
                print 'Atomic number {0:d} not yet supported in loadGeometry().'.format(number[i])
        
        return coord, number, mass

    def loadConformer(self, symmetry=None, spinMultiplicity=None, opticalIsomers=1):
        """
        Load the molecular degree of freedom data from a log file created as
        the result of a Gaussian "Freq" quantum chemistry calculation. As
        Gaussian's guess of the external symmetry number is not always correct,
        you can use the `symmetry` parameter to substitute your own value; if
        not provided, the value in the Gaussian log file will be adopted. In a
        log file with multiple Thermochemistry sections, only the last one will
        be kept.
        """

        modes = []
        E0 = 0.0

        f = open(self.path, 'r')
        line = f.readline()
        while line != '':

            # The data we want is in the Thermochemistry section of the output
            if '- Thermochemistry -' in line:
                modes = []
                inPartitionFunctions = False
                line = f.readline()
                while line != '':

                    # This marks the end of the thermochemistry section
                    if '-------------------------------------------------------------------' in line:
                        break

                    # Read molecular mass for external translational modes
                    elif 'Molecular mass:' in line:
                        mass = float(line.split()[2])
                        translation = IdealGasTranslation(mass=(mass,"amu"))
                        modes.append(translation)

                    # Read Gaussian's estimate of the external symmetry number
                    elif 'Rotational symmetry number' in line and symmetry is None:
                        symmetry = int(float(line.split()[3]))

                    # Read moments of inertia for external rotational modes
                    elif 'Rotational constants (GHZ):' in line:
                        inertia = [float(d) for d in line.split()[-3:]]
                        for i in range(3):
                            inertia[i] = constants.h / (8 * constants.pi * constants.pi * inertia[i] * 1e9) *constants.Na*1e23
                        rotation = NonlinearRotor(inertia=(inertia,"amu*angstrom^2"), symmetry=symmetry)
                        modes.append(rotation)
                    elif 'Rotational constant (GHZ):' in line:
                        inertia = [float(line.split()[3])]
                        inertia[0] = constants.h / (8 * constants.pi * constants.pi * inertia[0] * 1e9) *constants.Na*1e23
                        rotation = LinearRotor(inertia=(inertia[0],"amu*angstrom^2"), symmetry=symmetry)
                        modes.append(rotation)

                    # Read vibrational modes
                    elif 'Vibrational temperatures:' in line:
                        frequencies = []
                        frequencies.extend([float(d) for d in line.split()[2:]])
                        line = f.readline()
                        frequencies.extend([float(d) for d in line.split()[1:]])
                        line = f.readline()
                        while line.strip() != '':
                            frequencies.extend([float(d) for d in line.split()])
                            line = f.readline()
                        # Convert from K to cm^-1
                        if len(frequencies) > 0:
                            frequencies = [freq * 0.695039 for freq in frequencies]  # kB = 0.695039 cm^-1/K
                            vibration = HarmonicOscillator(frequencies=(frequencies,"cm^-1"))
                            modes.append(vibration)

                    # Read ground-state energy
                    elif 'Sum of electronic and zero-point Energies=' in line:
                        E0 = float(line.split()[6]) * 4.35974394e-18 * constants.Na

                    # Read spin multiplicity if not explicitly given
                    elif 'Electronic' in line and inPartitionFunctions and spinMultiplicity is None:
                        spinMultiplicity = int(float(line.split()[1].replace('D', 'E')))

                    elif 'Log10(Q)' in line:
                        inPartitionFunctions = True

                    # Read the next line in the file
                    line = f.readline()

            # Read the next line in the file
            line = f.readline()

        # Close file when finished
        f.close()

        return Conformer(E0=(E0*0.001,"kJ/mol"), modes=modes, spinMultiplicity=spinMultiplicity, opticalIsomers=opticalIsomers)

    def loadEnergy(self,frequencyScaleFactor=1.):
        """
        Load the energy in J/mol from a Gaussian log file. The file is checked 
        for a complete basis set extrapolation; if found, that value is 
        returned. Only the last energy in the file is returned. The zero-point
        energy is *not* included in the returned value; it is removed from the
        CBS-QB3 value.
        """

        modes = []
        E0 = None; E0_cbs = None; scaledZPE = None
        spinMultiplicity = 1

        f = open(self.path, 'r')
        line = f.readline()
        while line != '':

            if 'SCF Done:' in line:
                E0 = float(line.split()[4]) * constants.E_h * constants.Na
            elif 'CBS-QB3 (0 K)' in line:
                E0_cbs = float(line.split()[3]) * constants.E_h * constants.Na
            elif 'G3(0 K)' in line:
                E0_cbs = float(line.split()[2]) * constants.E_h * constants.Na
            
            # Read the ZPE from the "E(ZPE)=" line, as this is the scaled version.
            # Gaussian defines the following as
            # E (0 K) = Elec + E(ZPE), 
            # The ZPE is the scaled ZPE given by E(ZPE) in the log file, 
            # hence to get the correct Elec from E (0 K) we need to subtract the scaled ZPE
            
            elif 'E(ZPE)' in line:
                scaledZPE = float(line.split()[1]) * constants.E_h * constants.Na
            elif '\\ZeroPoint=' in line:
                line = line.strip() + f.readline().strip()
                start = line.find('\\ZeroPoint=') + 11
                end = line.find('\\', start)
                scaledZPE = float(line[start:end]) * constants.E_h * constants.Na * frequencyScaleFactor
            # Read the next line in the file
            line = f.readline()

        # Close file when finished
        f.close()
        
        if E0_cbs is not None:
            if scaledZPE is None:
                raise Exception('Unable to find zero-point energy in Gaussian log file.')
            return E0_cbs - scaledZPE
        elif E0 is not None:
            return E0
        else: raise Exception('Unable to find energy in Gaussian log file.')
    
    def loadZeroPointEnergy(self):
        """
        Load the unscaled zero-point energy in J/mol from a Gaussian log file.
        """

        modes = []
        ZPE = None
        spinMultiplicity = 1

        f = open(self.path, 'r')
        line = f.readline()
        while line != '':

            # Do NOT read the ZPE from the "E(ZPE)=" line, as this is the scaled version!
            # We will read in the unscaled ZPE and later multiply the scaling factor
            # from the input file
            if 'Zero-point correction=' in line:
                ZPE = float(line.split()[2]) * constants.E_h * constants.Na
            elif '\\ZeroPoint=' in line:
                line = line.strip() + f.readline().strip()
                start = line.find('\\ZeroPoint=') + 11
                end = line.find('\\', start)
                ZPE = float(line[start:end]) * constants.E_h * constants.Na
            # Read the next line in the file
            line = f.readline()

        # Close file when finished
        f.close()
        
        if ZPE is not None:
            return ZPE
        else:
            raise Exception('Unable to find zero-point energy in Gaussian log file.')

    def loadScanEnergies(self):
        """
        Extract the optimized energies in J/mol from a log file, e.g. the 
        result of a Gaussian "Scan" quantum chemistry calculation.
        """

        optfreq = False
        rigidScan=False

        # The array of potentials at each scan angle
        Vlist = []

        # Parse the Gaussian log file, extracting the energies of each
        # optimized conformer in the scan
        f = open(self.path, 'r')
        line = f.readline()
        while line != '':
            # If the job contains a "freq" then we want to ignore the last energy
            if ' freq ' in line:
                optfreq = True
            #if # scan is keyword instead of # opt, then this is a rigid scan job
            #and parsing the energies is done a little differently
            if '# scan' in line:
                rigidScan=True
            # The lines containing "SCF Done" give the energy at each
            # iteration (even the intermediate ones)
            if 'SCF Done:' in line:
                E = float(line.split()[4])
                #rigid scans will only not optimize, so just append every time it finds an energy.
                if rigidScan:
                    Vlist.append(E)
            # We want to keep the values of E that come most recently before
            # the line containing "Optimization completed", since it refers
            # to the optimized geometry
            if 'Optimization completed' in line:
                Vlist.append(E)
            line = f.readline()
        # Close file when finished
        f.close()
        
        #give warning in case this assumption is not true
        if rigidScan==True:
            print '   Assuming', os.path.basename(self.path), 'is the output from a rigid scan...'
        
        Vlist = numpy.array(Vlist, numpy.float64)
        # check to see if the scanlog indicates that a one of your reacting species may not be the lowest energy conformer
        checkConformerEnergy(Vlist, self.path)
        
        # Adjust energies to be relative to minimum energy conformer
        # Also convert units from Hartree/particle to kJ/mol
        Vlist -= numpy.min(Vlist)
        Vlist *= constants.E_h * constants.Na

        if optfreq: Vlist = Vlist[:-1]

        # Determine the set of dihedral angles corresponding to the loaded energies
        # This assumes that you start at 0.0, finish at 360.0, and take
        # constant step sizes in between
        angle = numpy.arange(0.0, 2*math.pi+0.00001, 2*math.pi/(len(Vlist)-1), numpy.float64)

        return Vlist, angle

    def loadNegativeFrequency(self):
        """
        Return the negative frequency from a transition state frequency
        calculation in cm^-1.
        """
        
        frequencies = []
        
        f = open(self.path, 'r')
        line = f.readline()
        while line != '':
            # Read vibrational frequencies
            if 'Frequencies --' in line:
                frequencies.extend(line.split()[2:])
            line = f.readline()
        # Close file when finished
        f.close()
        
        frequencies = [float(freq) for freq in frequencies]
        frequencies.sort()
        frequency = [freq for freq in frequencies if freq < 0][0]
        
        return frequency<|MERGE_RESOLUTION|>--- conflicted
+++ resolved
@@ -150,13 +150,10 @@
                 mass[i] = 14.0030740048
             elif number[i] == 8:
                 mass[i] = 15.99491461956
-<<<<<<< HEAD
+            elif number[i] == 9:
+                mass[i] = 18.99840
             elif number[i] == 14:
                 mass[i] == 27.9769265325
-=======
-            elif number[i] == 9:
-                mass[i] = 18.99840
->>>>>>> f6efe4b8
             elif number[i] == 15:
                 mass[i] = 30.97376163
             elif number[i] == 16:
