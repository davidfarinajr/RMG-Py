--- conflicted
+++ resolved
@@ -568,22 +568,8 @@
 
         # Return rate
         return rateConstant * (forward - reverse / equilibriumConstant)
-
-<<<<<<< HEAD
-    def fixDiffusionLimitedA(self, T):
-        """
-        Decrease the pre-exponential factor (A) by a factor of getDiffusionFactor
-        to account for the diffusion limit.
-        """
-        # Decrease self.kinetics.A (if Arrhenius or ArrheniusEP)
-        self.kinetics.A = self.kinetics.A * self.getDiffusionFactor(T)
-        # Add a comment to self.kinetics.comment
-        self.kinetics.comment.append("Pre-exponential factor A has been decreased by the diffusion factor.")
-    
-    def fixBarrierHeight(self):
-=======
+    
     def fixBarrierHeight(self, forcePositive=False):
->>>>>>> 263cbdd5
         """
         Turns the kinetics into Arrhenius (if they were ArrheniusEP)
         and ensures the activation energy is at least the endothermicity
