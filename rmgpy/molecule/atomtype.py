--- conflicted
+++ resolved
@@ -666,11 +666,7 @@
 atomTypes['F1s'].setActions(incrementBond=[],               decrementBond=[],               formBond=['F1s'],      breakBond=['F1s'],      incrementRadical=['F1s'], decrementRadical=['F1s'], incrementLonePair=[],      decrementLonePair=[])
 
 #these are ordered on priority of picking if we encounter a more general atomType for make
-<<<<<<< HEAD
 allElements=['H', 'C', 'O', 'N', 'S', 'Si', 'Cl', 'F', 'Br', 'Ne', 'Ar', 'He',]
-=======
-allElements=['H', 'C', 'O', 'N', 'S', 'Si', 'Cl', 'Ne', 'Ar', 'He', 'X']
->>>>>>> cc9eaf3c
 #list of elements that do not have more specific atomTypes
 nonSpecifics=['H', 'He', 'Ne', 'Ar',]
 
