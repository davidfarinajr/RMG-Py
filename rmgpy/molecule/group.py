--- conflicted
+++ resolved
@@ -86,16 +86,10 @@
         self.lonePairs = lonePairs or []
 
         self.props = props or {}
-<<<<<<< HEAD
-
-        self.reg_dim_atm = []
-        self.reg_dim_u = []
-=======
         
         self.reg_dim_atm = [[],[]]
         self.reg_dim_u = [[],[]]
         self.reg_dim_r = [[],[]]
->>>>>>> cc9eaf3c
 
 
     def __reduce__(self):
@@ -579,20 +573,13 @@
                           'N': 1,
                           'Si':0,
                           'S': 2,
-<<<<<<< HEAD
-                          'Ne':4,
-                          'Cl':3,
-                          'F':3,
-                          'Br':3,
-                          'Ar':4,
-=======
                           'Ne': 4,
                           'Cl': 3,
                           'F': 3,
+                          'Br': 3,
                           'I': 3,
                           'Ar': 4,
                           'X': 0,
->>>>>>> cc9eaf3c
         }
 
         for elementLabel in allElements:
@@ -664,13 +651,8 @@
             raise ActionError('order list given {} does not consist of only strings or only numbers'.format(order))
         else:
             self.order = order or []
-<<<<<<< HEAD
-
-        self.reg_dim = []
-=======
         
         self.reg_dim = [[],[]]
->>>>>>> cc9eaf3c
 
     def __str__(self):
         """
@@ -1234,15 +1216,9 @@
             molecule = Group(atoms=g.vertices)
             molecules.append(molecule)
         return molecules
-<<<<<<< HEAD
-
-
-    def getExtensions(self,R=None,basename='',atmInd=None, atmInd2=None):
-=======
                 
                                
     def getExtensions(self,R=None,basename='',atmInd=None, atmInd2=None, Nsplits=None):
->>>>>>> cc9eaf3c
         """
         generate all allowed group extensions and their complements
         note all atomtypes except for elements and R/R!H's must be removed
@@ -1251,15 +1227,10 @@
                        extents=list,RnH=list,typ=list)
 
         extents = []
-<<<<<<< HEAD
-
-        Nsplits = len(self.split())
-=======
         
         if Nsplits is None:
             Nsplits = len(self.split())
             
->>>>>>> cc9eaf3c
         #generate appropriate R and R!H
         if R is None:
             R = ['H','C','N','O','Si','S','Cl'] #set of possible R elements/atoms
@@ -1289,11 +1260,7 @@
                         if typ[0].label == 'R':
                             extents.extend(self.specifyAtomExtensions(i,basename,atm.reg_dim_atm[0])) #specify types of atoms
                         elif typ[0].label == 'R!H':
-<<<<<<< HEAD
-                            extents.extend(self.specifyAtomExtensions(i,basename,list(set(atm.reg_dim_atm) & set(R))))
-=======
                             extents.extend(self.specifyAtomExtensions(i,basename,list(set(atm.reg_dim_atm[0]) & set(R)))) 
->>>>>>> cc9eaf3c
                     else:
                         extents.extend(self.specifyAtomExtensions(i,basename,list(set(typ) & set(atm.reg_dim_atm[0]))))
                 if atm.reg_dim_u[0] == []:
@@ -1320,16 +1287,8 @@
                         if len(bd.order) > 1 and bd.reg_dim[0] == []:
                             extents.extend(self.specifyBondExtensions(i,j,basename,bd.order))
                         elif len(bd.order) > 1:
-<<<<<<< HEAD
-                            y = set(bd.order)
-                            z = set(bd.reg_dim)
-                            x = list(y-z)
-                            extents.extend(self.specifyBondExtensions(i,j,basename,x))
-
-=======
                             extents.extend(self.specifyBondExtensions(i,j,basename,bd.reg_dim[0]))
         
->>>>>>> cc9eaf3c
         elif atmInd is not None and atmInd2 is not None: #if both atmInd and atmInd2 are defined only look at the bonds between them
             i = atmInd
             j = atmInd2
@@ -1342,13 +1301,8 @@
                 if len(bd.order) > 1 and bd.reg_dim[0] == []:
                     extents.extend(self.specifyBondExtensions(i,j,basename,bd.order))
                 elif len(bd.order) > 1:
-<<<<<<< HEAD
-                    extents.extend(self.specifyBondExtensions(i,j,basename,list(set(bd.order)-set(bd.reg_dim))))
-
-=======
                     extents.extend(self.specifyBondExtensions(i,j,basename,bd.reg_dim[0]))
                     
->>>>>>> cc9eaf3c
         elif atmInd is not None: #look at the atom at atmInd
             i = atmInd
             atm = atoms[i]
@@ -1366,11 +1320,7 @@
                     if typ[0].label == 'R':
                         extents.extend(self.specifyAtomExtensions(i,basename,atm.reg_dim_atm[0])) #specify types of atoms
                     elif typ[0].label == 'R!H':
-<<<<<<< HEAD
-                        extents.extend(self.specifyAtomExtensions(i,basename,list(set(atm.reg_dim_atm) & set(R))))
-=======
                         extents.extend(self.specifyAtomExtensions(i,basename,list(set(atm.reg_dim_atm[0]) & set(R)))) 
->>>>>>> cc9eaf3c
                 else:
                     extents.extend(self.specifyAtomExtensions(i,basename,list(set(typ) & set(atm.reg_dim_atm[0]))))
             if atm.reg_dim_u == []:
@@ -1397,13 +1347,8 @@
                     if len(bd.order) > 1 and bd.reg_dim == []:
                         extents.extend(self.specifyBondExtensions(i,j,basename,bd.order))
                     elif len(bd.order) > 1:
-<<<<<<< HEAD
-                        extents.extend(self.specifyBondExtensions(i,j,basename,list(set(bd.order)-set(bd.reg_dim))))
-
-=======
                         extents.extend(self.specifyBondExtensions(i,j,basename,bd.reg_dim[0]))
         
->>>>>>> cc9eaf3c
         else:
             raise ValueError('atmInd must be defined if atmInd2 is defined')
 
@@ -1414,18 +1359,11 @@
         generates extensions for specification of the type of atom defined by a given atomtype
         or set of atomtypes
         """
-<<<<<<< HEAD
-        cython.declare(grps=list,Rset=set,item=AtomType,grp=Group,grpc=Group)
-
-        grps = []
-
-=======
         cython.declare(grps=list,labelList=list,Rset=set,item=AtomType,grp=Group,grpc=Group,k=AtomType,p=str)
         
         grps = []
         labelList = []
         
->>>>>>> cc9eaf3c
         Rset = set(R)
         for item in R:
             grp = deepcopy(self)
@@ -1444,14 +1382,10 @@
             else:
                 old_atom_type_str = old_atom_type[0].label
 
-<<<<<<< HEAD
-            grps.append((grp,grpc,basename+'_'+old_atom_type_str+'->'+item.label,'atomExt',(i,)))
-
-=======
             grps.append((grp,grpc,basename+'_'+str(i+1)+old_atom_type_str+'->'+item.label,'atomExt',(i,)))
             
         return grps
-    
+
     def specifyRingExtensions(self,i,basename):
         """
         generates extensions for specifying if an atom is in a ring
@@ -1479,21 +1413,15 @@
         
         grps.append((grp,grpc,basename+'_'+str(i+1)+atom_type_str+'-inRing','ringExt',(i,)))
             
->>>>>>> cc9eaf3c
         return grps
 
     def specifyUnpairedExtensions(self,i,basename,Run):
         """
         generates extensions for specification of the number of electrons on a given atom
         """
-
         grps = []
-<<<<<<< HEAD
-
-=======
         labelList = []
         
->>>>>>> cc9eaf3c
         Rset = set(Run)
         for item in Run:
             grp = deepcopy(self)
@@ -1511,15 +1439,9 @@
                     atom_type_str += p
             else:
                 atom_type_str = atom_type[0].label
-<<<<<<< HEAD
-
-            grps.append((grp,grpc,basename+'_'+atom_type_str+'-u'+str(item),'elExt',(i,)))
-
-=======
             
             grps.append((grp,grpc,basename+'_'+str(i+1)+atom_type_str+'-u'+str(item),'elExt',(i,)))
             
->>>>>>> cc9eaf3c
         return grps
 
     def specifyInternalNewBondExtensions(self,i,j,Nsplits,basename,Rbonds):
@@ -1528,13 +1450,9 @@
         between two atoms indexed i,j that already exist in the group and are unbonded
         """
         cython.declare(newgrp=Group)
-<<<<<<< HEAD
-
-=======
         
         labelList = []
         
->>>>>>> cc9eaf3c
         newgrp = deepcopy(self)
         newgrp.addBond(GroupBond(newgrp.atoms[i],newgrp.atoms[j],Rbonds))
 
@@ -1557,34 +1475,21 @@
                 atom_type_j_str += p
         else:
             atom_type_j_str = atom_type_j[0].label
-<<<<<<< HEAD
-
-        if len(newgrp.split()) != Nsplits: #if this formed a bond between two seperate groups in the
-            return []
-        else:
-            return [(newgrp,None,basename+'_Int-'+atom_type_i_str+'-'+atom_type_j_str,'intNewBondExt',(i,j))]
-
-=======
                 
         if len(newgrp.split()) < Nsplits: #if this formed a bond between two seperate groups in the 
             return []
         else:
             return [(newgrp,None,basename+'_Int-'+str(i+1)+atom_type_i_str+'-'+str(j+1)+atom_type_j_str,'intNewBondExt',(i,j))]
     
->>>>>>> cc9eaf3c
     def specifyExternalNewBondExtensions(self,i,basename,Rbonds):
         """
         generates extensions for the creation of a bond (of undefined order) between
         an atom and a new atom that is not H
         """
         cython.declare(GA=GroupAtom,newgrp=Group,j=int)
-<<<<<<< HEAD
-
-=======
         
         labelList = []
         
->>>>>>> cc9eaf3c
         GA = GroupAtom([atomTypes['R!H']])
         newgrp = deepcopy(self)
         newgrp.addAtom(GA)
@@ -1599,15 +1504,9 @@
                 atom_type_str += p
         else:
             atom_type_str = atom_type[0].label
-<<<<<<< HEAD
-
-        return [(newgrp,None,basename+'_Ext-'+atom_type_str+'-R','extNewBondExt',(len(newgrp.atoms)-1,))]
-
-=======
         
         return [(newgrp,None,basename+'_Ext-'+str(i+1)+atom_type_str+'-R','extNewBondExt',(len(newgrp.atoms)-1,))]
     
->>>>>>> cc9eaf3c
     def specifyBondExtensions(self,i,j,basename,Rbonds):
         """
         generates extensions for the specification of bond order for a given bond
@@ -1644,15 +1543,9 @@
                     atom_type_j_str += p
             else:
                 atom_type_j_str = atom_type_j[0].label
-<<<<<<< HEAD
-
-            grps.append((grp,grpc,basename+'_Sp-'+atom_type_i_str+bdict[bd]+atom_type_j_str,'bondExt',(i,j)))
-
-=======
             
             grps.append((grp,grpc,basename+'_Sp-'+str(i+1)+atom_type_i_str+bdict[bd]+str(j+1)+atom_type_j_str,'bondExt',(i,j)))
         
->>>>>>> cc9eaf3c
         return grps
 
     def clearLabeledAtoms(self):
