################################################################################
#
#   RMG - Reaction Mechanism Generator
#
#   Copyright (c) 2009-2011 by the RMG Team (rmg_dev@mit.edu)
#
#   Permission is hereby granted, free of charge, to any person obtaining a
#   copy of this software and associated documentation files (the 'Software'),
#   to deal in the Software without restriction, including without limitation
#   the rights to use, copy, modify, merge, publish, distribute, sublicense,
#   and/or sell copies of the Software, and to permit persons to whom the
#   Software is furnished to do so, subject to the following conditions:
#
#   The above copyright notice and this permission notice shall be included in
#   all copies or substantial portions of the Software.
#
#   THE SOFTWARE IS PROVIDED 'AS IS', WITHOUT WARRANTY OF ANY KIND, EXPRESS OR
#   IMPLIED, INCLUDING BUT NOT LIMITED TO THE WARRANTIES OF MERCHANTABILITY,
#   FITNESS FOR A PARTICULAR PURPOSE AND NONINFRINGEMENT. IN NO EVENT SHALL THE
#   AUTHORS OR COPYRIGHT HOLDERS BE LIABLE FOR ANY CLAIM, DAMAGES OR OTHER
#   LIABILITY, WHETHER IN AN ACTION OF CONTRACT, TORT OR OTHERWISE, ARISING
#   FROM, OUT OF OR IN CONNECTION WITH THE SOFTWARE OR THE USE OR OTHER
#   DEALINGS IN THE SOFTWARE.
#
################################################################################

from .graph cimport Vertex, Edge, Graph
from .atomtype cimport AtomType
from .group cimport GroupAtom, GroupBond, Group
from .element cimport Element
cimport rmgpy.constants as constants
cimport numpy

################################################################################

cdef class Atom(Vertex):

    cdef public Element element
    cdef public short radicalElectrons
    cdef public short spinMultiplicity
    cdef public short charge
    cdef public str label
    cdef public AtomType atomType
    cdef public numpy.ndarray coords
<<<<<<< HEAD

=======
    cdef public short lonePairs
    
>>>>>>> a1f63b5d
    cpdef bint equivalent(self, Vertex other) except -2

    cpdef bint isSpecificCaseOf(self, Vertex other) except -2

    cpdef Vertex copy(self)

    cpdef bint isHydrogen(self)

    cpdef bint isNonHydrogen(self)

    cpdef bint isCarbon(self)

    cpdef bint isOxygen(self)
    
    cpdef incrementRadical(self)

    cpdef decrementRadical(self)
    
    cpdef setLonePairs(self, int lonePairs)
    
    cpdef incrementLonePairs(self)
    
    cpdef decrementLonePairs(self)
    
    cpdef updateCharge(self)
    
    cpdef setSpinMultiplicity(self, int spinMultiplicity)
    
################################################################################

cpdef object SMILEwriter

cpdef float distanceSquared(Atom atom1, Atom atom2)
    
cdef class Bond(Edge):

    cdef public str order

    cpdef bint equivalent(self, Edge other) except -2

    cpdef bint isSpecificCaseOf(self, Edge other) except -2

    cpdef Edge copy(self)

    cpdef bint isSingle(self) except -2

    cpdef bint isDouble(self) except -2

    cpdef bint isTriple(self) except -2

    cpdef incrementOrder(self)

    cpdef decrementOrder(self)

################################################################################

cdef class Molecule(Graph):

    cdef public bint implicitHydrogens
    cdef public int symmetryNumber
    cdef public object rdMol
    cdef public int rdMolConfId
    cdef str _fingerprint
    
    cpdef str getFingerprint(self)
    
    cpdef addAtom(self, Atom atom)

    cpdef addBond(self, Bond bond)

    cpdef dict getBonds(self, Atom atom)

    cpdef Bond getBond(self, Atom atom1, Atom atom2)

    cpdef bint hasAtom(self, Atom atom)

    cpdef bint hasBond(self, Atom atom1, Atom atom2)

    cpdef removeAtom(self, Atom atom)

    cpdef removeBond(self, Bond bond)

    cpdef sortAtoms(self)

    cpdef str getFormula(self)

    cpdef short getRadicalCount(self)

    cpdef double getMolecularWeight(self)

    cpdef int getNumAtoms(self, str element=?)

    cpdef int getNumberOfRadicalElectrons(self)

    cpdef Graph copy(self, bint deep=?)

    cpdef deleteHydrogens(self)

    cpdef clearLabeledAtoms(self)

    cpdef bint containsLabeledAtom(self, str label) except -2

    cpdef Atom getLabeledAtom(self, str label)

    cpdef dict getLabeledAtoms(self)

    cpdef bint isIsomorphic(self, Graph other, dict initialMap=?) except -2

    cpdef list findIsomorphism(self, Graph other, dict initialMap=?)

    cpdef bint isSubgraphIsomorphic(self, Graph other, dict initialMap=?) except -2

    cpdef list findSubgraphIsomorphisms(self, Graph other, dict initialMap=?)

    cpdef bint isAtomInCycle(self, Atom atom) except -2

    cpdef bint isBondInCycle(self, Bond bond) except -2

    cpdef draw(self, str path)

    cpdef fromInChI(self, str inchistr)

    cpdef fromSMILES(self, str smilesstr)

    cpdef fromRDKitMol(self, rdkitmol)

<<<<<<< HEAD
    cpdef fromAdjacencyList(self, str adjlist)
    
    cpdef fromXYZ(self, numpy.ndarray atomicNums, numpy.ndarray coordinates)
    
    cpdef str toCML(self)
=======
    cpdef fromAdjacencyList(self, str adjlist, bint saturateH=?)
    
    cpdef fromXYZ(self, numpy.ndarray atomicNums, numpy.ndarray coordinates)
>>>>>>> a1f63b5d

    cpdef str toInChI(self)

    cpdef str toAugmentedInChI(self)

    cpdef str toInChIKey(self)

    cpdef str toAugmentedInChIKey(self)

    cpdef str toSMILES(self)

<<<<<<< HEAD
    cpdef toAdjacencyList(self, str label=?, bint removeH=?)
=======
#    cpdef tRDKitMol(self)

    cpdef toAdjacencyList(self, str label=?, bint removeH=?, bint removeLonePairs=?)
>>>>>>> a1f63b5d

    cpdef bint isLinear(self) except -2

    cpdef int countInternalRotors(self) except -2

    cpdef double calculateCp0(self) except -1

    cpdef double calculateCpInf(self) except -1
    
    cpdef updateAtomTypes(self)
    
    cpdef bint isRadical(self) except -2
    
    cpdef list generateResonanceIsomers(self)
    
    cpdef list getAdjacentResonanceIsomers(self)
    
    cpdef list getLonePairRadicalResonanceIsomers(self)
    
    cpdef list getN5dd_N5tsResonanceIsomers(self)

    cpdef findAllDelocalizationPaths(self, Atom atom1)
    
    cpdef findAllDelocalizationPathsLonePairRadical(self, Atom atom1)
    
    cpdef findAllDelocalizationPathsN5dd_N5ts(self, Atom atom1)

    cpdef int calculateSymmetryNumber(self) except -1<|MERGE_RESOLUTION|>--- conflicted
+++ resolved
@@ -42,12 +42,8 @@
     cdef public str label
     cdef public AtomType atomType
     cdef public numpy.ndarray coords
-<<<<<<< HEAD
-
-=======
     cdef public short lonePairs
     
->>>>>>> a1f63b5d
     cpdef bint equivalent(self, Vertex other) except -2
 
     cpdef bint isSpecificCaseOf(self, Vertex other) except -2
@@ -174,17 +170,9 @@
 
     cpdef fromRDKitMol(self, rdkitmol)
 
-<<<<<<< HEAD
-    cpdef fromAdjacencyList(self, str adjlist)
+    cpdef fromAdjacencyList(self, str adjlist, bint saturateH=?)
     
     cpdef fromXYZ(self, numpy.ndarray atomicNums, numpy.ndarray coordinates)
-    
-    cpdef str toCML(self)
-=======
-    cpdef fromAdjacencyList(self, str adjlist, bint saturateH=?)
-    
-    cpdef fromXYZ(self, numpy.ndarray atomicNums, numpy.ndarray coordinates)
->>>>>>> a1f63b5d
 
     cpdef str toInChI(self)
 
@@ -196,13 +184,9 @@
 
     cpdef str toSMILES(self)
 
-<<<<<<< HEAD
+#    cpdef tRDKitMol(self)
+
     cpdef toAdjacencyList(self, str label=?, bint removeH=?)
-=======
-#    cpdef tRDKitMol(self)
-
-    cpdef toAdjacencyList(self, str label=?, bint removeH=?, bint removeLonePairs=?)
->>>>>>> a1f63b5d
 
     cpdef bint isLinear(self) except -2
 
