--- conflicted
+++ resolved
@@ -185,13 +185,7 @@
 
     cpdef str toSMILES(self)
 
-<<<<<<< HEAD
-    cpdef toAdjacencyList(self, str label=?, bint removeH=?, bint removeLonePairs=?)
-=======
-#    cpdef tRDKitMol(self)
-
     cpdef toAdjacencyList(self, str label=?, bint removeH=?, bint removeLonePairs=?, bint oldStyle=?)
->>>>>>> ac62838b
 
     cpdef bint isLinear(self) except -2
 
