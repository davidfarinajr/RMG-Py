--- conflicted
+++ resolved
@@ -476,24 +476,17 @@
         reaction_list = []
         for label, family in self.families.iteritems():
             if only_families is None or label in only_families:
-<<<<<<< HEAD
                 try:
-                    reactionList.extend(family.generateReactions(reactants))
+                    reaction_list.extend(family.generateReactions(molecules, products=products, prod_resonance=prod_resonance))
                 except:
                     print("Problem family: {}".format(label))
-                    print("Problem reactants: {}".format(reactants))
+                    print("Problem reactants: {}".format(molecules))
                     raise
-        if products:
-            reactionList = filterReactions(reactants, products, reactionList)
-        return reactionList
-=======
-                reaction_list.extend(family.generateReactions(molecules, products=products, prod_resonance=prod_resonance))
 
         for reactant in molecules:
             reactant.clearLabeledAtoms()
 
         return reaction_list
->>>>>>> 7c023a4a
 
     def getForwardReactionForFamilyEntry(self, entry, family, thermoDatabase):
         """
