--- conflicted
+++ resolved
@@ -211,13 +211,8 @@
     def inputFileKeywords(self, attempt):
         """
         Return the top keywords for attempt number `attempt`.
-<<<<<<< HEAD
-
-        NB. `attempt`s begin at 1, not 0.
-=======
-    
+
         NB. `attempt` begins at 1, not 0.
->>>>>>> fb393c41
         """
         assert attempt <= self.maxAttempts
         if attempt > self.scriptAttempts:
