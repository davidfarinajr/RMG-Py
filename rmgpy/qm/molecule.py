import os
import logging
import re
import math

import numpy
import external.cclib as cclib

try:
    from rdkit import Chem
    from rdkit.Chem import AllChem, Pharm3D
except ImportError:
    logging.debug("To use QM calculations you must correctly install rdkit.")

from rmgpy.molecule import getElement
import rmgpy.quantity
from rmgpy.thermo import ThermoData
import rmgpy.statmech
import rmgpy.thermo
import rmgpy.molecule
import symmetry
import qmdata
from qmdata import parseCCLibData
from rmgpy.molecule import parser

class RDKitFailedError(Exception):
    """For when RDkit failed. try the next reaction """
    pass

class Geometry:
    """
    A geometry, used for quantum calculations.

    Created from a molecule. Geometry estimated by RDKit.

    The attributes are:

    =================== ======================= ====================================
    Attribute           Type                    Description
    =================== ======================= ====================================
    `settings`          :class:`QMSettings`     Settings for QM calculations
    `uniqueID`          ``str``                 A short ID such as an augmented InChI Key
    `molecule`          :class:`Molecule`       RMG Molecule object
    `uniqueIDlong`      ``str``                 A long, truly unique ID such as an augmented InChI
    =================== ======================= ====================================

    """
    def __init__(self, settings, uniqueID, molecule, uniqueIDlong=None):
        self.settings = settings
        #: A short unique ID such as an augmented InChI Key.
        self.uniqueID = uniqueID
        self.molecule = molecule
        if uniqueIDlong is None:
            self.uniqueIDlong = uniqueID
        else:
            #: Long, truly unique, ID, such as the augmented InChI.
            self.uniqueIDlong = uniqueIDlong
<<<<<<< HEAD

=======
        
        # ToDo: why do we copy self.settings.fileStore into self.fileStore ?
        # (and same for .scratchDirectory)
>>>>>>> 7d9ced40
        if self.settings:
            self.fileStore = self.settings.fileStore
            self.scratchDirectory = self.settings.scratchDirectory
        else:
            self.fileStore = None
            self.scratchDirectory = None

        if self.fileStore and not os.path.exists(self.fileStore):
            logging.info("Creating permanent directory %s for qm files."%os.path.abspath(self.fileStore))
            os.makedirs(self.fileStore)

        if self.scratchDirectory and not os.path.exists(self.scratchDirectory):
            logging.info("Creating scratch directory %s for qm files."%os.path.abspath(self.scratchDirectory))
            os.makedirs(self.scratchDirectory)

    def getFilePath(self, extension, scratch=True):
        """
        Returns the path to the file with the given extension.

        The provided extension should include the leading dot.
        If called with `scratch=False` then it will be in the `fileStore` directory,
        else `scratch=True` is assumed and it will be in the `scratchDirectory` directory.
        """
<<<<<<< HEAD
        return os.path.join(self.settings.scratchDirectory, self.uniqueID  + extension)

=======
        return os.path.join(
            self.settings.scratchDirectory if scratch else self.settings.fileStore,
            self.uniqueID + extension
            )
        
>>>>>>> 7d9ced40
    def getCrudeMolFilePath(self):
        "Returns the path of the crude mol file."
        return self.getFilePath('.crude.mol')

    def getRefinedMolFilePath(self):
        "Returns the path of the refined mol file."
        return self.getFilePath('.refined.mol')

    def generateRDKitGeometries(self, boundsMatrix=None, atomMatch=None):
        """
        Use RDKit to guess geometry.

        Save mol files of both crude and refined.
        Saves coordinates on atoms.
        """
        rdmol, rdAtIdx = self.rd_build()

        atoms = len(self.molecule.atoms)
        distGeomAttempts=1
        if atoms > 3:#this check prevents the number of attempts from being negative
            distGeomAttempts = 15*(atoms-3) #number of conformer attempts is just a linear scaling with molecule size, due to time considerations in practice, it is probably more like 3^(n-3) or something like that

        rdmol, minEid = self.rd_embed(rdmol, distGeomAttempts)
        self.saveCoordinatesFromRDMol(rdmol, minEid, rdAtIdx)

    def rd_build(self):
        """
        Import rmg molecule and create rdkit molecule with the same atom labeling.
        """
        return self.molecule.toRDKitMol(removeHs=False, returnMapping=True)


    def rd_embed(self, rdmol, numConfAttempts, bm=None, match=None):
        """
        Embed the RDKit molecule and create the crude molecule file.
        """
        if bm == None:
            AllChem.EmbedMultipleConfs(rdmol, numConfAttempts,randomSeed=1)
            crude = Chem.Mol(rdmol.ToBinary())
            rdmol, minEid = self.optimize(rdmol)
        else:
            """
            Embed the molecule according to the bounds matrix. Built to handle possible failures
            of some of the embedding attempts.
            """
            rdmol.RemoveAllConformers()
            for i in range(0,numConfAttempts):
                try:
                    Pharm3D.EmbedLib.EmbedMol(rdmol, bm, atomMatch=match)
                    break
                except ValueError:
                    print("RDKit failed to embed on attemt {0} of {1}".format(i+1, numConfAttempts))
                    # What to do next (what if they all fail?) !!!!!
                except RuntimeError:
                    raise RDKitFailedError()
            else:
                print("RDKit failed all attempts to embed")
                return None, None

            """
            RDKit currently embeds the conformers and sets the id as 0, so even though multiple
            conformers have been generated, only 1 can be called. Below the id's are resolved.
            """
            for i in range(len(rdmol.GetConformers())):
                rdmol.GetConformers()[i].SetId(i)

            crude = Chem.Mol(rdmol.ToBinary())
            rdmol, minEid = self.optimize(rdmol, boundsMatrix=bm, atomMatch=match)

        self.writeMolFile(crude, self.getCrudeMolFilePath(), minEid)
        self.writeMolFile(rdmol, self.getRefinedMolFilePath(), minEid)

        return rdmol, minEid

    def optimize(self, rdmol, boundsMatrix=None, atomMatch=None):

        energy=0.0
        minEid=0;
        lowestE=9.999999e99;#start with a very high number, which would never be reached
        crude = Chem.Mol(rdmol.ToBinary())

        for conf in rdmol.GetConformers():
            if boundsMatrix == None:
                AllChem.UFFOptimizeMolecule(rdmol,confId=conf.GetId())
                energy=AllChem.UFFGetMoleculeForceField(rdmol,confId=conf.GetId()).CalcEnergy()
            else:
                eBefore, energy = Pharm3D.EmbedLib.OptimizeMol(rdmol, boundsMatrix, atomMatches=atomMatch, forceConstant=100000.0)

            if energy < lowestE:
                minEid = conf.GetId()
                lowestE = energy

        return rdmol, minEid

    def writeMolFile(self, mol, path, minEid):
        with open(path, 'w') as out3Dcrude:
            out3Dcrude.write(Chem.MolToMolBlock(mol,confId=minEid))

    def parseLOG(self, filePath):
        """
        Parses Gaussian `.log` files and returns the last geometry.
        """

        parser = cclib.parser.Gaussian(filePath)
        parser.logger.setLevel(logging.ERROR) #cf. http://cclib.sourceforge.net/wiki/index.php/Using_cclib#Additional_information
        cclibData = parser.parse()

        atomsymbols = []
        for item in cclibData.atomnos:
            atomsymbols.append(getElement(int(item)).symbol)

        return atomsymbols, cclibData.atomcoords[-1]

    def parseOUT(self, filePath):
        """
        Parses Mopac `.out` files and returns the last geometry.
        """

        parser = cclib.parser.Mopac(filePath)
        parser.logger.setLevel(logging.ERROR) #cf. http://cclib.sourceforge.net/wiki/index.php/Using_cclib#Additional_information
        cclibData = parser.parse()

        atomsymbols = []
        for item in cclibData.atomnos:
            atomsymbols.append(getElement(int(item)).symbol)

        return atomsymbols, cclibData.atomcoords[-1]

    def parseARC(self, filePath):
        """
        Parses Mopac `.arc` files and returns the geometry.
        """

        atomline = re.compile('\s*([A-Za-z]+)\s+([\- ][0-9.]+)\s+([\+ ][0-9.]+)\s+([\- ][0-9.]+)\s+([\+ ][0-9.]+)\s+([\- ][0-9.]+)')

        atomCount = 0
        atomsymbols = []
        atomcoords = []
        with open(filePath) as molinput:
            for line in molinput:
                match = atomline.match(line)
                if match:
                    atomsymbols.append(match.group(1))
                    atomcoords.append([float(match.group(2)), float(match.group(6)), float(match.group(6))])
                    atomCount += 1

        atomcoords = numpy.array(atomcoords)

        return atomsymbols, atomcoords

    def parseMOL(self, filePath):
        """
        Parses RDKit `.mol` files and returns the geometry.
        """
        atomline = re.compile('\s*([\- ][0-9.]+\s+[\-0-9.]+\s+[\-0-9.]+)\s+([A-Za-z]+)')

        atomCount = 0
        atomsymbols = []
        atomcoords = []
        with open(filePath) as molinput:
            for line in molinput:
                match = atomline.match(line)
                if match:
                    atomsymbols.append(match.group(2))
                    atomcoords.append([float(i) for i in match.group(1).split()])
                    atomCount += 1

        atomcoords = numpy.array(atomcoords)

        return atomsymbols, atomcoords

    def parseXYZ(self, filePath):
        """
        Parses `.xyz` file formats, files with molecular cartesian coordinates, and returns the geometry.
        """
        atomline = re.compile('\s*([A-Za-z])\s+([\- ][0-9.]+\s+[\-0-9.]+\s+[\-0-9.]+)')

        atomCount = 0
        atomsymbols = []
        atomcoords = []
        with open(filePath) as molinput:
            for line in molinput:
                match = atomline.match(line)
                if match:
                    atomsymbols.append(match.group(1))
                    atomcoords.append([float(i) for i in match.group(2).split()])
                    atomCount += 1

        atomcoords = numpy.array(atomcoords)

        return atomsymbols, atomcoords

    def getDistance(self, coords1, coords2):
        """
        Returns the distance between the two coordinates. The coordinates are provided in an array.
        """
        coordsDiff = coords1 - coords2
        coordsSq = coordsDiff**2
        distSq = coordsSq.sum()
        dist = math.sqrt(distSq)

        return dist

    def saveCoordinatesFromRDMol(self, rdmol, minEid, rdAtIdx):
        # Save xyz coordinates on each atom in molecule ****
        for atom in self.molecule.atoms:
            point = rdmol.GetConformer(minEid).GetAtomPosition(atom.sortingLabel)
            atom.coords = numpy.array([point.x, point.y, point.z])

    def saveCoordinatesFromQMData(self, qmdata):
        """
        Save geometry info from QMData (eg CCLibData)
        """
        raise NotImplementedError

def loadThermoDataFile(filePath):
    """
    Load the specified thermo data file and return the dictionary of its contents.

    Returns `None` if the file is invalid or missing.

    Checks that the returned dictionary contains at least InChI, adjacencyList, thermoData.
    """
    if not os.path.exists(filePath):
        return None
    try:
        with open(filePath) as resultFile:
            logging.info('Reading existing thermo file {0}'.format(filePath))
            global_context = { '__builtins__': None }
            local_context = {
                '__builtins__': None,
                'True': True,
                'False': False,
                'ThermoData': rmgpy.thermo.ThermoData,
                'PointGroup': symmetry.PointGroup,
                'QMData': qmdata.QMData,
                'array': numpy.array,
                'int32': numpy.int32,
            }
            exec resultFile in global_context, local_context
    except IOError, e:
        logging.info("Couldn't read thermo file {0}".format(filePath))
        return None
    except (NameError, TypeError, SyntaxError), e:
        logging.error('The thermo file "{0}" was invalid:'.format(filePath))
        logging.exception(e)
        return None
    if not 'InChI' in local_context:
        logging.error('The thermo file "{0}" did not contain an InChI.'.format(filePath))
        return None
    if not 'adjacencyList' in local_context:
        logging.error('The thermo file "{0}" did not contain adjacencyList.'.format(filePath))
        return None
    if not 'thermoData' in local_context:
        logging.error('The thermo file "{0}" did not contain thermoData.'.format(filePath))
        return None
    return local_context

class QMMolecule:
    """
    A base class for QM Molecule calculations.

    Specific programs and methods should inherit from this and define some
    extra attributes and methods:

     * outputFileExtension
     * inputFileExtension
     * generateQMData() ...and whatever else is needed to make this method work.

    The attributes are:

    =================== ======================= ====================================
    Attribute           Type                    Description
    =================== ======================= ====================================
    `molecule`          :class:`Molecule`       RMG Molecule object
    `settings`          :class:`QMSettings`     Settings for QM calculations
    `uniqueID`          ``str``                 A short ID such as an augmented InChI Key
    `uniqueIDlong`      ``str``                 A long, truly unique ID such as an augmented InChI
    =================== ======================= ====================================

    """

    def __init__(self, molecule, settings):
        self.molecule = molecule
        self.settings = settings

        self.uniqueID = self.molecule.toSMILES()
        self.uniqueIDlong = self.molecule.toAugmentedInChI()
<<<<<<< HEAD

    def getFilePath(self, extension):
=======
        
    def getFilePath(self, extension, scratch=True):
>>>>>>> 7d9ced40
        """
        Returns the path to the file with the given extension.

        The provided extension should include the leading dot.
        If called with `scratch=False` then it will be in the `fileStore` directory,
        else `scratch=True` is assumed and it will be in the `scratchDirectory` directory.
        """
<<<<<<< HEAD
        return os.path.join(self.settings.scratchDirectory, self.uniqueID  + extension)

=======
        #ToDo: this is duplicated in Geometry class. Should be refactored.
        return os.path.join(
            self.settings.scratchDirectory if scratch else self.settings.fileStore,
            self.uniqueID + extension
            )
        
>>>>>>> 7d9ced40
    @property
    def outputFilePath(self):
        """Get the output file name."""
        return self.getFilePath(self.outputFileExtension)

    @property
    def inputFilePath(self):
        """Get the input file name."""
        return self.getFilePath(self.inputFileExtension)

    def getThermoFilePath(self):
        "Returns the path the thermo data file."
<<<<<<< HEAD
        return os.path.join(self.settings.fileStore, self.uniqueID  + '.thermo')

=======
        return self.getFilePath('.thermo', scratch=False)
    
>>>>>>> 7d9ced40
    @property
    def scriptAttempts(self):
        "The number of attempts with different script keywords"
        return len(self.keywords)

    @property
    def maxAttempts(self):
        "The total number of attempts to try"
        return 2 * len(self.keywords)

    def initialize(self):
        """
        Do any startup tasks.
        """
        self.checkReady()

    def checkReady(self):
        """
        Check that it's ready to run calculations.
        """
        self.settings.checkAllSet()
        self.checkPaths()

    def checkPaths(self):
        """
        Check the paths in the settings are OK. Make folders as necessary.
<<<<<<< HEAD
        """
        if not os.path.exists(self.settings.RMG_bin_path):
            raise Exception("RMG-Py 'bin' directory {0} does not exist.".format(self.settings.RMG_bin_path))
        if not os.path.isdir(self.settings.RMG_bin_path):
            raise Exception("RMG-Py 'bin' directory {0} is not a directory.".format(self.settings.RMG_bin_path))

        rPath = os.path.join('Species', self.uniqueID, self.settings.method)

        pathList = [self.settings.fileStore, self.settings.scratchDirectory]
        for i, path in enumerate(pathList):
            if 'Species' not in path:
                path = os.path.join(path, rPath)
            path = os.path.expandvars(path)
            pathList[i] = path
=======
        """        
        self.settings.fileStore = os.path.expandvars(self.settings.fileStore) # to allow things like $HOME or $RMGpy
        self.settings.scratchDirectory = os.path.expandvars(self.settings.scratchDirectory)
        for path in [self.settings.fileStore, self.settings.scratchDirectory]:
>>>>>>> 7d9ced40
            if not os.path.exists(path):
                logging.info("Creating directory %s for QM files."%os.path.abspath(path))
                os.makedirs(path)

        self.settings.fileStore, self.settings.scratchDirectory = pathList

    def createGeometry(self, boundsMatrix=None, atomMatch=None):
        """
        Creates self.geometry with RDKit geometries
        """
        self.geometry = Geometry(self.settings, self.uniqueID, self.molecule, uniqueIDlong=self.uniqueIDlong)
        self.geometry.generateRDKitGeometries(boundsMatrix, atomMatch)
        return self.geometry

    def parse(self):
        """
        Parses the results of the Mopac calculation, and returns a QMData object.
        """
        parser = self.getParser(self.outputFilePath)
        parser.logger.setLevel(logging.ERROR) #cf. http://cclib.sourceforge.net/wiki/index.php/Using_cclib#Additional_information
        cclibData = parser.parse()
        if cclibData.natom==1:
            # Can't have any vibration frequencies
            cclibData.vibfreqs = numpy.array([])
        radicalNumber = self.molecule.getRadicalCount()
<<<<<<< HEAD
        qmData = CCLibData(cclibData, radicalNumber+1) # Should `radicalNumber+1` be `self.molecule.multiplicity` in the next line of code? It's the electronic ground state degeneracy.

=======
        qmData = parseCCLibData(cclibData, radicalNumber+1) # Should `radicalNumber+1` be `self.molecule.multiplicity` in the next line of code? It's the electronic ground state degeneracy.
>>>>>>> 7d9ced40
        return qmData

    def generateQMData(self):
        """
        Calculate the QM data somehow and return a CCLibData object, or None if it fails.
        """
        raise NotImplementedError("This should be defined in a subclass that inherits from QMMolecule")
        return qmdata.QMData() or None

    def generateThermoData(self):
        """
        Generate Thermo Data via a QM calc.

        Returns None if it fails.
        """
        self.initialize()

        # First, see if we already have it.
        if self.loadThermoData():
            return self.thermo

        # If not, generate the QM data
        self.qmData = self.generateQMData()

        # If that fails, give up and return None.
        if self.qmData  is None:
            return None

        self.determinePointGroup()

        # If that fails, give up and return None.
        if self.pointGroup is None:
            return None

        self.calculateThermoData()
        Cp0 = self.molecule.calculateCp0()
        CpInf = self.molecule.calculateCpInf()
        self.thermo.Cp0 = (Cp0,"J/(mol*K)")
        self.thermo.CpInf = (CpInf,"J/(mol*K)")
        self.saveThermoData()
        return self.thermo

    def saveThermoData(self):
        """
        Save the generated thermo data.
        """
        self.thermo.H298.units = 'kcal/mol'
        self.thermo.S298.units = 'cal/mol/K'
        self.thermo.Cpdata.units = 'cal/mol/K'
        with open(self.getThermoFilePath(), 'w') as resultFile:
            resultFile.write('InChI = "{0!s}"\n'.format(self.uniqueIDlong))
            resultFile.write("thermoData = {0!r}\n".format(self.thermo))
            resultFile.write("pointGroup = {0!r}\n".format(self.pointGroup))
            resultFile.write("qmData = {0!r}\n".format(self.qmData))
            resultFile.write('adjacencyList = """\n{0!s}"""\n'.format(self.molecule.toAdjacencyList(removeH=False)))

    def loadThermoData(self):
        """
        Try loading a thermo data from a previous run.
        """
        filePath = self.getThermoFilePath()
        local_context = loadThermoDataFile(filePath)
        if local_context is None:
            # file does not exist or is invalid
            return None
        if local_context['InChI'] != self.uniqueIDlong:
            logging.error('The InChI in the thermo file {0} did not match the current molecule {1}'.format(filePath,self.uniqueIDlong))
            return None
        loadedMolecule = rmgpy.molecule.Molecule().fromAdjacencyList(local_context['adjacencyList'])
        if not loadedMolecule.isIsomorphic(self.molecule):
            logging.error('The adjacencyList in thermo file {0} did not match the current molecule {1}'.format(filePath,self.uniqueIDlong))
            return None
        thermo = local_context['thermoData']
        assert isinstance(thermo, rmgpy.thermo.ThermoData)
        self.thermo = thermo

        self.pointGroup = symmetry.pointGroupDictionary[local_context['pointGroup'].pointGroup] # point to the one in the module level dictionary with the same name
        self.qmData = local_context['qmData']
        return thermo


    def getInChiKeyAug(self):
        """
        Returns the augmented InChI from self.molecule
        """
        return self.molecule.toAugmentedInChIKey()

    def getMolFilePathForCalculation(self, attempt):
        """
        Get the path to the MOL file of the geometry to use for calculation `attempt`.

        If attempt <= self.scriptAttempts then we use the refined coordinates,
        then we start to use the crude coordinates.
        """
        if attempt <= self.scriptAttempts: # use UFF-refined coordinates
            return self.geometry.getRefinedMolFilePath()
        else:
            return self.geometry.getCrudeMolFilePath()

    def determinePointGroup(self):
        """
        Determine point group using the SYMMETRY Program

        Stores the resulting :class:`PointGroup` in self.pointGroup
        """
        assert self.qmData, "Need QM Data first in order to calculate point group."
        pgc = symmetry.PointGroupCalculator(self.settings, self.uniqueID, self.qmData)
        self.pointGroup = pgc.calculate()

    def calculateChiralityCorrection(self):
        """
        Returns the chirality correction to entropy (R*ln(2) if chiral) in J/mol/K.
        """
        if self.pointGroup.chiral:
            return rmgpy.quantity.constants.R * math.log(2)
        else:
            return 0.

    def calculateThermoData(self):
        """
        Calculate the thermodynamic properties.

        Stores and returns a ThermoData object as self.thermo.
        self.qmData and self.pointGroup need to be generated before this method is called.
        """
        assert self.qmData, "Need QM Data first in order to calculate thermo."
        assert self.pointGroup, "Need Point Group first in order to calculate thermo."

        trans = rmgpy.statmech.IdealGasTranslation( mass=self.qmData.molecularMass )
        if self.pointGroup.linear:
            # there should only be one rotational constant for a linear rotor
            rotationalConstant = rmgpy.quantity.Frequency(max(self.qmData.rotationalConstants.value), self.qmData.rotationalConstants.units)
            rot = rmgpy.statmech.LinearRotor(
                                         rotationalConstant = rotationalConstant,
                                         symmetry = self.pointGroup.symmetryNumber,
                                        )
        else:
            rot = rmgpy.statmech.NonlinearRotor(
                                         rotationalConstant = self.qmData.rotationalConstants,
                                         symmetry = self.pointGroup.symmetryNumber,
                                        )
        # @todo: should we worry about spherical top rotors?
        vib = rmgpy.statmech.HarmonicOscillator( frequencies=self.qmData.frequencies )

        # @todo: We need to extract or calculate E0 somehow from the qmdata
        E0 = (0, "kJ/mol")
        self.statesmodel = rmgpy.statmech.Conformer(E0=E0,
                                                    modes=[trans, rot, vib],
                                spinMultiplicity = self.qmData.groundStateDegeneracy )

        #we will use number of atoms from above (alternatively, we could use the chemGraph); this is needed to test whether the species is monoatomic
        # SI units are J/mol, but converted to kJ/mol for generating the thermo.
        Hf298 = self.qmData.energy.value_si / 1000

        S298 = self.statesmodel.getEntropy(298.0)
        Tdata = [300.0, 400.0, 500.0, 600.0, 800.0, 1000.0, 1500.0]
        Cp = [self.statesmodel.getHeatCapacity(T) for T in Tdata]
        S298 = S298 + self.calculateChiralityCorrection()
        comment = self.qmData.source or "QM calculation of some sort."

        thermo = ThermoData(
                           Tdata = (Tdata,"K"),
                           Cpdata = (Cp,"J/(mol*K)"),
                           H298 = (Hf298,"kJ/mol"),
                           S298 = (S298,"J/(mol*K)"),
                           Tmin = (300.0,"K"),
                           Tmax = (2000.0,"K"),
                           comment = comment
                          )
        self.thermo = thermo
        return thermo<|MERGE_RESOLUTION|>--- conflicted
+++ resolved
@@ -55,13 +55,9 @@
         else:
             #: Long, truly unique, ID, such as the augmented InChI.
             self.uniqueIDlong = uniqueIDlong
-<<<<<<< HEAD
-
-=======
         
         # ToDo: why do we copy self.settings.fileStore into self.fileStore ?
         # (and same for .scratchDirectory)
->>>>>>> 7d9ced40
         if self.settings:
             self.fileStore = self.settings.fileStore
             self.scratchDirectory = self.settings.scratchDirectory
@@ -85,16 +81,11 @@
         If called with `scratch=False` then it will be in the `fileStore` directory,
         else `scratch=True` is assumed and it will be in the `scratchDirectory` directory.
         """
-<<<<<<< HEAD
-        return os.path.join(self.settings.scratchDirectory, self.uniqueID  + extension)
-
-=======
         return os.path.join(
             self.settings.scratchDirectory if scratch else self.settings.fileStore,
             self.uniqueID + extension
             )
-        
->>>>>>> 7d9ced40
+
     def getCrudeMolFilePath(self):
         "Returns the path of the crude mol file."
         return self.getFilePath('.crude.mol')
@@ -383,13 +374,8 @@
 
         self.uniqueID = self.molecule.toSMILES()
         self.uniqueIDlong = self.molecule.toAugmentedInChI()
-<<<<<<< HEAD
-
-    def getFilePath(self, extension):
-=======
-        
+
     def getFilePath(self, extension, scratch=True):
->>>>>>> 7d9ced40
         """
         Returns the path to the file with the given extension.
 
@@ -397,17 +383,12 @@
         If called with `scratch=False` then it will be in the `fileStore` directory,
         else `scratch=True` is assumed and it will be in the `scratchDirectory` directory.
         """
-<<<<<<< HEAD
-        return os.path.join(self.settings.scratchDirectory, self.uniqueID  + extension)
-
-=======
         #ToDo: this is duplicated in Geometry class. Should be refactored.
         return os.path.join(
             self.settings.scratchDirectory if scratch else self.settings.fileStore,
             self.uniqueID + extension
             )
-        
->>>>>>> 7d9ced40
+
     @property
     def outputFilePath(self):
         """Get the output file name."""
@@ -420,13 +401,8 @@
 
     def getThermoFilePath(self):
         "Returns the path the thermo data file."
-<<<<<<< HEAD
-        return os.path.join(self.settings.fileStore, self.uniqueID  + '.thermo')
-
-=======
         return self.getFilePath('.thermo', scratch=False)
-    
->>>>>>> 7d9ced40
+
     @property
     def scriptAttempts(self):
         "The number of attempts with different script keywords"
@@ -453,27 +429,26 @@
     def checkPaths(self):
         """
         Check the paths in the settings are OK. Make folders as necessary.
-<<<<<<< HEAD
-        """
+        """        
+
+
         if not os.path.exists(self.settings.RMG_bin_path):
             raise Exception("RMG-Py 'bin' directory {0} does not exist.".format(self.settings.RMG_bin_path))
         if not os.path.isdir(self.settings.RMG_bin_path):
             raise Exception("RMG-Py 'bin' directory {0} is not a directory.".format(self.settings.RMG_bin_path))
 
-        rPath = os.path.join('Species', self.uniqueID, self.settings.method)
-
-        pathList = [self.settings.fileStore, self.settings.scratchDirectory]
-        for i, path in enumerate(pathList):
-            if 'Species' not in path:
-                path = os.path.join(path, rPath)
-            path = os.path.expandvars(path)
-            pathList[i] = path
-=======
-        """        
         self.settings.fileStore = os.path.expandvars(self.settings.fileStore) # to allow things like $HOME or $RMGpy
         self.settings.scratchDirectory = os.path.expandvars(self.settings.scratchDirectory)
         for path in [self.settings.fileStore, self.settings.scratchDirectory]:
->>>>>>> 7d9ced40
+
+#        rPath = os.path.join('Species', self.uniqueID, self.settings.method)
+#
+#        pathList = [self.settings.fileStore, self.settings.scratchDirectory]
+#        for i, path in enumerate(pathList):
+#            if 'Species' not in path:
+#                path = os.path.join(path, rPath)
+#            path = os.path.expandvars(path)
+#            pathList[i] = path
             if not os.path.exists(path):
                 logging.info("Creating directory %s for QM files."%os.path.abspath(path))
                 os.makedirs(path)
@@ -499,12 +474,7 @@
             # Can't have any vibration frequencies
             cclibData.vibfreqs = numpy.array([])
         radicalNumber = self.molecule.getRadicalCount()
-<<<<<<< HEAD
-        qmData = CCLibData(cclibData, radicalNumber+1) # Should `radicalNumber+1` be `self.molecule.multiplicity` in the next line of code? It's the electronic ground state degeneracy.
-
-=======
         qmData = parseCCLibData(cclibData, radicalNumber+1) # Should `radicalNumber+1` be `self.molecule.multiplicity` in the next line of code? It's the electronic ground state degeneracy.
->>>>>>> 7d9ced40
         return qmData
 
     def generateQMData(self):
