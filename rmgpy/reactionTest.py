#!/usr/bin/env python3

###############################################################################
#                                                                             #
# RMG - Reaction Mechanism Generator                                          #
#                                                                             #
# Copyright (c) 2002-2020 Prof. William H. Green (whgreen@mit.edu),           #
# Prof. Richard H. West (r.west@neu.edu) and the RMG Team (rmg_dev@mit.edu)   #
#                                                                             #
# Permission is hereby granted, free of charge, to any person obtaining a     #
# copy of this software and associated documentation files (the 'Software'),  #
# to deal in the Software without restriction, including without limitation   #
# the rights to use, copy, modify, merge, publish, distribute, sublicense,    #
# and/or sell copies of the Software, and to permit persons to whom the       #
# Software is furnished to do so, subject to the following conditions:        #
#                                                                             #
# The above copyright notice and this permission notice shall be included in  #
# all copies or substantial portions of the Software.                         #
#                                                                             #
# THE SOFTWARE IS PROVIDED 'AS IS', WITHOUT WARRANTY OF ANY KIND, EXPRESS OR  #
# IMPLIED, INCLUDING BUT NOT LIMITED TO THE WARRANTIES OF MERCHANTABILITY,    #
# FITNESS FOR A PARTICULAR PURPOSE AND NONINFRINGEMENT. IN NO EVENT SHALL THE #
# AUTHORS OR COPYRIGHT HOLDERS BE LIABLE FOR ANY CLAIM, DAMAGES OR OTHER      #
# LIABILITY, WHETHER IN AN ACTION OF CONTRACT, TORT OR OTHERWISE, ARISING     #
# FROM, OUT OF OR IN CONNECTION WITH THE SOFTWARE OR THE USE OR OTHER         #
# DEALINGS IN THE SOFTWARE.                                                   #
#                                                                             #
###############################################################################

"""
This module contains unit tests of the rmgpy.reaction module.
"""

import unittest

import cantera as ct
import numpy
from external.wip import work_in_progress

import rmgpy.constants as constants
from rmgpy.kinetics import Arrhenius, ArrheniusEP, MultiArrhenius, PDepArrhenius, MultiPDepArrhenius, \
    ThirdBody, Troe, Lindemann, Chebyshev, SurfaceArrhenius, StickingCoefficient
from rmgpy.molecule import Molecule
from rmgpy.quantity import Quantity
from rmgpy.reaction import Reaction
from rmgpy.species import Species, TransitionState
from rmgpy.statmech.conformer import Conformer
from rmgpy.statmech.rotation import NonlinearRotor
from rmgpy.statmech.torsion import HinderedRotor
from rmgpy.statmech.translation import IdealGasTranslation
from rmgpy.statmech.vibration import HarmonicOscillator
from rmgpy.thermo import Wilhoit, ThermoData, NASA, NASAPolynomial


################################################################################

class PseudoSpecies(object):
    """
    Can be used in place of a :class:`rmg.species.Species` for isomorphism checks.
    
    PseudoSpecies('a') is isomorphic with PseudoSpecies('A')
    but nothing else.
    """

    def __init__(self, label):
        self.label = label

    def __repr__(self):
        return "PseudoSpecies('{0}')".format(self.label)

    def __str__(self):
        return self.label

    def is_isomorphic(self, other, generate_initial_map=False, strict=True, save_order=False):
        return self.label.lower() == other.label.lower()


class TestReactionIsomorphism(unittest.TestCase):
    """
    Contains unit tests of the isomorphism testing of the  Reaction class.
    """

    def make_reaction(self, reaction_string):
        """"
        Make a Reaction (containing PseudoSpecies) of from a string like 'Ab=CD'
        """
        reactants, products = reaction_string.split('=')
        reactants = [PseudoSpecies(i) for i in reactants]
        products = [PseudoSpecies(i) for i in products]
        return Reaction(reactants=reactants, products=products)

    def test1to1(self):
        r1 = self.make_reaction('A=B')
        self.assertTrue(r1.is_isomorphic(self.make_reaction('a=B')))
        self.assertTrue(r1.is_isomorphic(self.make_reaction('b=A')))
        self.assertFalse(r1.is_isomorphic(self.make_reaction('B=a'), either_direction=False))
        self.assertFalse(r1.is_isomorphic(self.make_reaction('A=C')))
        self.assertFalse(r1.is_isomorphic(self.make_reaction('A=BB')))

    def test1to2(self):
        r1 = self.make_reaction('A=BC')
        self.assertTrue(r1.is_isomorphic(self.make_reaction('a=Bc')))
        self.assertTrue(r1.is_isomorphic(self.make_reaction('cb=a')))
        self.assertTrue(r1.is_isomorphic(self.make_reaction('a=cb'), either_direction=False))
        self.assertFalse(r1.is_isomorphic(self.make_reaction('bc=a'), either_direction=False))
        self.assertFalse(r1.is_isomorphic(self.make_reaction('a=c')))
        self.assertFalse(r1.is_isomorphic(self.make_reaction('ab=c')))

    def test2to2(self):
        r1 = self.make_reaction('AB=CD')
        self.assertTrue(r1.is_isomorphic(self.make_reaction('ab=cd')))
        self.assertTrue(r1.is_isomorphic(self.make_reaction('ab=dc'), either_direction=False))
        self.assertTrue(r1.is_isomorphic(self.make_reaction('dc=ba')))
        self.assertFalse(r1.is_isomorphic(self.make_reaction('cd=ab'), either_direction=False))
        self.assertFalse(r1.is_isomorphic(self.make_reaction('ab=ab')))
        self.assertFalse(r1.is_isomorphic(self.make_reaction('ab=cde')))

    def test2to3(self):
        r1 = self.make_reaction('AB=CDE')
        self.assertTrue(r1.is_isomorphic(self.make_reaction('ab=cde')))
        self.assertTrue(r1.is_isomorphic(self.make_reaction('ba=edc'), either_direction=False))
        self.assertTrue(r1.is_isomorphic(self.make_reaction('dec=ba')))
        self.assertFalse(r1.is_isomorphic(self.make_reaction('cde=ab'), either_direction=False))
        self.assertFalse(r1.is_isomorphic(self.make_reaction('ab=abc')))
        self.assertFalse(r1.is_isomorphic(self.make_reaction('abe=cde')))

    def test2to3_using_check_only_label(self):
        r1 = self.make_reaction('AB=CDE')
        self.assertTrue(r1.is_isomorphic(self.make_reaction('AB=CDE'), check_only_label=True))
        self.assertTrue(r1.is_isomorphic(self.make_reaction('BA=EDC'), either_direction=False, check_only_label=True))
        self.assertFalse(r1.is_isomorphic(self.make_reaction('Ab=CDE'), check_only_label=True))
        self.assertFalse(r1.is_isomorphic(self.make_reaction('BA=EDd'), either_direction=False, check_only_label=True))


class TestSurfaceReaction(unittest.TestCase):
    """Test surface reactions"""

    def setUp(self):
        m_h2 = Molecule().from_smiles("[H][H]")
        m_x = Molecule().from_adjacency_list("1 X u0 p0")
        m_hx = Molecule().from_adjacency_list("1 H u0 p0 {2,S} \n 2 X u0 p0 {1,S}")
        m_ch3 = Molecule().from_smiles("[CH3]")
        m_ch3x = Molecule().from_adjacency_list("1 H u0 p0 {2,S} \n 2 X u0 p0 {1,S}")

        s_h2 = Species(
            molecule=[m_h2],
            thermo=ThermoData(Tdata=([300, 400, 500, 600, 800, 1000, 1500, 2000],
                                     "K"),
                              Cpdata=([6.955, 6.955, 6.956, 6.961, 7.003,
                                       7.103, 7.502, 8.17], "cal/(mol*K)"),
                              H298=(0, "kcal/mol"),
                              S298=(31.129, "cal/(mol*K)")))
        s_x = Species(
            molecule=[m_x],
            thermo=ThermoData(Tdata=([300, 400, 500, 600, 800, 1000, 1500, 2000],
                                     "K"),
                              Cpdata=([0., 0., 0., 0., 0., 0., 0., 0.], "cal/(mol*K)"),
                              H298=(0.0, "kcal/mol"),
                              S298=(0.0, "cal/(mol*K)")))
        s_hx = Species(
            molecule=[m_hx],
            thermo=ThermoData(Tdata=([300, 400, 500, 600, 800, 1000, 1500, 2000],
                                     "K"),
                              Cpdata=([1.50, 2.58, 3.40, 4.00, 4.73, 5.13, 5.57, 5.82], "cal/(mol*K)"),
                              H298=(-11.26, "kcal/mol"),
                              S298=(0.44, "cal/(mol*K)")))

        s_ch3 = Species(
            molecule=[m_ch3],
            thermo=NASA(polynomials=[
                NASAPolynomial(coeffs=[3.91547, 0.00184155, 3.48741e-06, -3.32746e-09, 8.49953e-13, 16285.6, 0.351743],
                               Tmin=(100, 'K'), Tmax=(1337.63, 'K')),
                NASAPolynomial(coeffs=[3.54146, 0.00476786, -1.82148e-06, 3.28876e-10, -2.22545e-14, 16224, 1.66032],
                               Tmin=(1337.63, 'K'), Tmax=(5000, 'K'))],
                        Tmin=(100, 'K'), Tmax=(5000, 'K'), E0=(135.382, 'kJ/mol'),
                        comment="""Thermo library: primaryThermoLibrary + radical(CH3)"""
                        ),
            molecular_weight=(15.0345, 'amu'),
        )

        s_ch3x = Species(
            molecule=[m_ch3x],
            thermo=NASA(polynomials=[NASAPolynomial(
                coeffs=[-0.552219, 0.026442, -3.55617e-05, 2.60044e-08, -7.52707e-12, -4433.47, 0.692144],
                Tmin=(298, 'K'), Tmax=(1000, 'K')),
                                     NASAPolynomial(
                                         coeffs=[3.62557, 0.00739512, -2.43797e-06, 1.86159e-10, 3.6485e-14, -5187.22,
                                                 -18.9668], Tmin=(1000, 'K'), Tmax=(2000, 'K'))],
                        Tmin=(298, 'K'), Tmax=(2000, 'K'), E0=(-39.1285, 'kJ/mol'),
                        comment="""Thermo library: surfaceThermo""")
        )

        rxn1s = Reaction(reactants=[s_h2, s_x, s_x],
                         products=[s_hx, s_hx],
                         kinetics=SurfaceArrhenius(A=(9.05e18, 'cm^5/(mol^2*s)'),
                                                   n=0.5,
                                                   Ea=(5.0, 'kJ/mol'),
                                                   T0=(1.0, 'K')))
        self.rxn1s = rxn1s

        rxn1m = Reaction(reactants=[m_h2, m_x, m_x],
                         products=[m_hx, m_hx])
        self.rxn1m = rxn1m

        self.rxn2sSC = Reaction(
            reactants=[s_ch3, s_x],
            products=[s_ch3x],
            kinetics=StickingCoefficient(A=0.1, n=0, Ea=(0, 'kcal/mol'),
                                         T0=(1, 'K'),
                                         Tmin=(200, 'K'), Tmax=(3000, 'K'),
                                         comment="""Exact match found for rate rule (Adsorbate;VacantSite)"""
                                         )
        )
        self.rxn2sSA = Reaction(
            reactants=[s_ch3, s_x],
            products=[s_ch3x],
            kinetics=SurfaceArrhenius(A=(2.7e10, 'cm^3/(mol*s)'),
                                      n=0.5,
                                      Ea=(5.0, 'kJ/mol'),
                                      T0=(1.0, 'K'),
                                      comment="""Approximate rate""")
        )

    def test_is_surface_reaction_species(self):
        """Test is_surface_reaction for reaction based on Species """
        self.assertTrue(self.rxn1s.is_surface_reaction())

    def test_is_surface_reaction_molecules(self):
        """Test is_surface_reaction for reaction based on Molecules """
        self.assertTrue(self.rxn1m.is_surface_reaction())

    def test_methyl_adsorption_surface_arrhenius(self):
        """Test the CH3 adsorption rate given by SurfaceArrhenius"""
        T = 800
        surface_site_density = Quantity(2.72e-9, 'mol/cm^2').value_si
        calculated = self.rxn2sSA.get_surface_rate_coefficient(T, surface_site_density)
        target = 1e6  # mol/m2
        self.assertAlmostEqual(numpy.log10(calculated),
                               numpy.log10(target),
                               places=0)

    def test_methyl_adsorption_sticking_coefficient(self):
        """Test the CH3 adsorption rate given by StickingCoefficient"""

        # First, check the molecular weight is in units we expect
        self.assertAlmostEqual(self.rxn2sSC.reactants[0].molecular_weight.value_si / constants.amu / 1000,
                               15.0345e-3)  # kg/mol

        T = 800
        surface_site_density = Quantity(2.72e-9, 'mol/cm^2').value_si
        calculated = self.rxn2sSC.get_surface_rate_coefficient(T, surface_site_density)
        target = 1e6  # mol/m2
        self.assertAlmostEqual(numpy.log10(calculated),
                               numpy.log10(target),
                               places=0)

<<<<<<< HEAD
    def test_get_rate_coefficient_units_from_reaction_order(self):

        self.assertEqual(self.rxn1s.generate_reverse_rate_coefficient().A.units, 'm^2/(mol*s)')
=======
    def test_equilibrium_constant_surface_kc(self):
        """
        Test the Reaction.get_equilibrium_constant() method.
        """
        Tlist = numpy.arange(400.0, 1600.0, 200.0, numpy.float64)
        Kclist0 = [float(v) for v in
                   ['15375.20186', '1.566753', '0.017772', '0.0013485',
                    '0.000263180', ' 8.73504e-05']]
        Kclist = self.rxn1s.get_equilibrium_constants(Tlist, type='Kc')
        for i in range(len(Tlist)):
            self.assertAlmostEqual(Kclist[i] / Kclist0[i], 1.0, 4)
>>>>>>> 1f02a900

class TestReaction(unittest.TestCase):
    """
    Contains unit tests of the Reaction class.
    """

    def setUp(self):
        """
        A method that is called prior to each unit test in this class.
        """
        ethylene = Species(
            label='C2H4',
            conformer=Conformer(
                E0=(44.7127, 'kJ/mol'),
                modes=[
                    IdealGasTranslation(
                        mass=(28.0313, 'amu'),
                    ),
                    NonlinearRotor(
                        inertia=(
                            [3.41526, 16.6498, 20.065],
                            'amu*angstrom^2',
                        ),
                        symmetry=4,
                    ),
                    HarmonicOscillator(
                        frequencies=(
                            [828.397, 970.652, 977.223, 1052.93, 1233.55, 1367.56, 1465.09, 1672.25, 3098.46, 3111.7,
                             3165.79, 3193.54],
                            'cm^-1',
                        ),
                    ),
                ],
                spin_multiplicity=1,
                optical_isomers=1,
            ),
        )

        hydrogen = Species(
            label='H',
            conformer=Conformer(
                E0=(211.794, 'kJ/mol'),
                modes=[
                    IdealGasTranslation(
                        mass=(1.00783, 'amu'),
                    ),
                ],
                spin_multiplicity=2,
                optical_isomers=1,
            ),
        )

        ethyl = Species(
            label='C2H5',
            conformer=Conformer(
                E0=(111.603, 'kJ/mol'),
                modes=[
                    IdealGasTranslation(
                        mass=(29.0391, 'amu'),
                    ),
                    NonlinearRotor(
                        inertia=(
                            [4.8709, 22.2353, 23.9925],
                            'amu*angstrom^2',
                        ),
                        symmetry=1,
                    ),
                    HarmonicOscillator(
                        frequencies=(
                            [482.224, 791.876, 974.355, 1051.48, 1183.21, 1361.36, 1448.65, 1455.07, 1465.48, 2688.22,
                             2954.51, 3033.39, 3101.54, 3204.73],
                            'cm^-1',
                        ),
                    ),
                    HinderedRotor(
                        inertia=(1.11481, 'amu*angstrom^2'),
                        symmetry=6,
                        barrier=(0.244029, 'kJ/mol'),
                        semiclassical=None,
                    ),
                ],
                spin_multiplicity=2,
                optical_isomers=1,
            ),
        )

        TS = TransitionState(
            label='TS',
            conformer=Conformer(
                E0=(266.694, 'kJ/mol'),
                modes=[
                    IdealGasTranslation(
                        mass=(29.0391, 'amu'),
                    ),
                    NonlinearRotor(
                        inertia=(
                            [6.78512, 22.1437, 22.2114],
                            'amu*angstrom^2',
                        ),
                        symmetry=1,
                    ),
                    HarmonicOscillator(
                        frequencies=(
                            [412.75, 415.206, 821.495, 924.44, 982.714, 1024.16, 1224.21, 1326.36, 1455.06, 1600.35,
                             3101.46, 3110.55, 3175.34, 3201.88],
                            'cm^-1',
                        ),
                    ),
                ],
                spin_multiplicity=2,
                optical_isomers=1,
            ),
            frequency=(-750.232, 'cm^-1'),
        )

        self.reaction = Reaction(
            reactants=[hydrogen, ethylene],
            products=[ethyl],
            kinetics=Arrhenius(
                A=(501366000.0, 'cm^3/(mol*s)'),
                n=1.637,
                Ea=(4.32508, 'kJ/mol'),
                T0=(1, 'K'),
                Tmin=(300, 'K'),
                Tmax=(2500, 'K'),
            ),
            transition_state=TS,
            degeneracy=2,
        )
        self.reaction.kinetics.comment = '''
        Multiplied by reaction path degeneracy 2.0
        '''

        # CC(=O)O[O]
        acetylperoxy = Species(
            label='acetylperoxy',
            molecule=[Molecule(smiles='CC(=O)O[O]')],
            thermo=Wilhoit(Cp0=(4.0 * constants.R, "J/(mol*K)"), CpInf=(21.0 * constants.R, "J/(mol*K)"), a0=-3.95,
                           a1=9.26, a2=-15.6, a3=8.55, B=(500.0, "K"), H0=(-6.151e+04, "J/mol"),
                           S0=(-790.2, "J/(mol*K)")),
        )

        # C[C]=O
        acetyl = Species(
            label='acetyl',
            molecule=[Molecule(smiles='C[C]=O')],
            thermo=Wilhoit(Cp0=(4.0 * constants.R, "J/(mol*K)"), CpInf=(15.5 * constants.R, "J/(mol*K)"), a0=0.2541,
                           a1=-0.4712, a2=-4.434, a3=2.25, B=(500.0, "K"), H0=(-1.439e+05, "J/mol"),
                           S0=(-524.6, "J/(mol*K)")),
        )

        # [O][O]
        oxygen = Species(
            label='oxygen',
            molecule=[Molecule(smiles='[O][O]')],
            thermo=Wilhoit(Cp0=(3.5 * constants.R, "J/(mol*K)"), CpInf=(4.5 * constants.R, "J/(mol*K)"), a0=-0.9324,
                           a1=26.18, a2=-70.47, a3=44.12, B=(500.0, "K"), H0=(1.453e+04, "J/mol"),
                           S0=(-12.19, "J/(mol*K)")),
        )

        self.reaction2 = Reaction(
            reactants=[acetyl, oxygen],
            products=[acetylperoxy],
            kinetics=Arrhenius(
                A=(2.65e12, 'cm^3/(mol*s)'),
                n=0.0,
                Ea=(0.0, 'kJ/mol'),
                T0=(1, 'K'),
                Tmin=(300, 'K'),
                Tmax=(2000, 'K'),
            ),
        )

        oxygen_atom = Species().from_smiles('[O]')
        so2 = Species().from_smiles('O=S=O')
        so3 = Species().from_smiles('O=S(=O)=O')

        self.reaction3 = Reaction(
            reactants=[oxygen_atom, so2],
            products=[so3],
            kinetics=Arrhenius(A=(3.7e+11, 'cm^3/(mol*s)'), n=0, Ea=(1689, 'cal/mol'), T0=(1, 'K')))

    def test_is_isomerization(self):
        """
        Test the Reaction.is_isomerization() method.
        """
        isomerization = Reaction(reactants=[Species()], products=[Species()])
        association = Reaction(reactants=[Species(), Species()], products=[Species()])
        dissociation = Reaction(reactants=[Species()], products=[Species(), Species()])
        bimolecular = Reaction(reactants=[Species(), Species()], products=[Species(), Species()])
        self.assertTrue(isomerization.is_isomerization())
        self.assertFalse(association.is_isomerization())
        self.assertFalse(dissociation.is_isomerization())
        self.assertFalse(bimolecular.is_isomerization())

    def test_is_association(self):
        """
        Test the Reaction.is_association() method.
        """
        isomerization = Reaction(reactants=[Species()], products=[Species()])
        association = Reaction(reactants=[Species(), Species()], products=[Species()])
        dissociation = Reaction(reactants=[Species()], products=[Species(), Species()])
        bimolecular = Reaction(reactants=[Species(), Species()], products=[Species(), Species()])
        self.assertFalse(isomerization.is_association())
        self.assertTrue(association.is_association())
        self.assertFalse(dissociation.is_association())
        self.assertFalse(bimolecular.is_association())

    def test_is_dissociation(self):
        """
        Test the Reaction.is_dissociation() method.
        """
        isomerization = Reaction(reactants=[Species()], products=[Species()])
        association = Reaction(reactants=[Species(), Species()], products=[Species()])
        dissociation = Reaction(reactants=[Species()], products=[Species(), Species()])
        bimolecular = Reaction(reactants=[Species(), Species()], products=[Species(), Species()])
        self.assertFalse(isomerization.is_dissociation())
        self.assertFalse(association.is_dissociation())
        self.assertTrue(dissociation.is_dissociation())
        self.assertFalse(bimolecular.is_dissociation())

    def test_has_template(self):
        """
        Test the Reaction.has_template() method.
        """
        reactants = self.reaction.reactants[:]
        products = self.reaction.products[:]
        self.assertTrue(self.reaction.has_template(reactants, products))
        self.assertTrue(self.reaction.has_template(products, reactants))
        self.assertFalse(self.reaction2.has_template(reactants, products))
        self.assertFalse(self.reaction2.has_template(products, reactants))

        reactants.reverse()
        products.reverse()
        self.assertTrue(self.reaction.has_template(reactants, products))
        self.assertTrue(self.reaction.has_template(products, reactants))
        self.assertFalse(self.reaction2.has_template(reactants, products))
        self.assertFalse(self.reaction2.has_template(products, reactants))

        reactants = self.reaction2.reactants[:]
        products = self.reaction2.products[:]
        self.assertFalse(self.reaction.has_template(reactants, products))
        self.assertFalse(self.reaction.has_template(products, reactants))
        self.assertTrue(self.reaction2.has_template(reactants, products))
        self.assertTrue(self.reaction2.has_template(products, reactants))

        reactants.reverse()
        products.reverse()
        self.assertFalse(self.reaction.has_template(reactants, products))
        self.assertFalse(self.reaction.has_template(products, reactants))
        self.assertTrue(self.reaction2.has_template(reactants, products))
        self.assertTrue(self.reaction2.has_template(products, reactants))

    def test_enthalpy_of_reaction(self):
        """
        Test the Reaction.get_enthalpy_of_reaction() method.
        """
        Tlist = numpy.arange(200.0, 2001.0, 200.0, numpy.float64)
        Hlist0 = [float(v) for v in
                  ['-146007', '-145886', '-144195', '-141973', '-139633', '-137341', '-135155', '-133093', '-131150',
                   '-129316']]
        Hlist = self.reaction2.get_enthalpies_of_reaction(Tlist)
        for i in range(len(Tlist)):
            self.assertAlmostEqual(Hlist[i] / 1000., Hlist0[i] / 1000., 2)

    def test_entropy_of_reaction(self):
        """
        Test the Reaction.get_entropy_of_reaction() method.
        """
        Tlist = numpy.arange(200.0, 2001.0, 200.0, numpy.float64)
        Slist0 = [float(v) for v in
                  ['-156.793', '-156.872', '-153.504', '-150.317', '-147.707', '-145.616', '-143.93', '-142.552',
                   '-141.407', '-140.441']]
        Slist = self.reaction2.get_entropies_of_reaction(Tlist)
        for i in range(len(Tlist)):
            self.assertAlmostEqual(Slist[i], Slist0[i], 2)

    def test_free_energy_of_reaction(self):
        """
        Test the Reaction.get_free_energy_of_reaction() method.
        """
        Tlist = numpy.arange(200.0, 2001.0, 200.0, numpy.float64)
        Glist0 = [float(v) for v in
                  ['-114648', '-83137.2', '-52092.4', '-21719.3', '8073.53', '37398.1', '66346.8', '94990.6', '123383',
                   '151565']]
        Glist = self.reaction2.get_free_energies_of_reaction(Tlist)
        for i in range(len(Tlist)):
            self.assertAlmostEqual(Glist[i] / 1000., Glist0[i] / 1000., 2)

    def test_equilibrium_constant_ka(self):
        """
        Test the Reaction.get_equilibrium_constant() method.
        """
        Tlist = numpy.arange(200.0, 2001.0, 200.0, numpy.float64)
        Kalist0 = [float(v) for v in
                   ['8.75951e+29', '7.1843e+10', '34272.7', '26.1877', '0.378696', '0.0235579', '0.00334673',
                    '0.000792389', '0.000262777', '0.000110053']]
        Kalist = self.reaction2.get_equilibrium_constants(Tlist, type='Ka')
        for i in range(len(Tlist)):
            self.assertAlmostEqual(Kalist[i] / Kalist0[i], 1.0, 4)

    def test_equilibrium_constant_kc(self):
        """
        Test the Reaction.get_equilibrium_constant() method.
        """
        Tlist = numpy.arange(200.0, 2001.0, 200.0, numpy.float64)
        Kclist0 = [float(v) for v in
                   ['1.45661e+28', '2.38935e+09', '1709.76', '1.74189', '0.0314866', '0.00235045', '0.000389568',
                    '0.000105413', '3.93273e-05', '1.83006e-05']]
        Kclist = self.reaction2.get_equilibrium_constants(Tlist, type='Kc')
        for i in range(len(Tlist)):
            self.assertAlmostEqual(Kclist[i] / Kclist0[i], 1.0, 4)
        
        rxn2_copy = self.reaction2.copy()
        rxn2_copy.reactants[0].molecule = []
        Kclist_2 = rxn2_copy.get_equilibrium_constants(Tlist, type='Kc')
        for i in range(len(Tlist)):
            self.assertAlmostEqual(Kclist[i] / Kclist_2[i], 1.0, 4)

    def test_equilibrium_constant_kp(self):
        """
        Test the Reaction.get_equilibrium_constant() method.
        """
        Tlist = numpy.arange(200.0, 2001.0, 200.0, numpy.float64)
        Kplist0 = [float(v) for v in
                   ['8.75951e+24', '718430', '0.342727', '0.000261877', '3.78696e-06', '2.35579e-07', '3.34673e-08',
                    '7.92389e-09', '2.62777e-09', '1.10053e-09']]
        Kplist = self.reaction2.get_equilibrium_constants(Tlist, type='Kp')
        for i in range(len(Tlist)):
            self.assertAlmostEqual(Kplist[i] / Kplist0[i], 1.0, 4)

    def test_stoichiometric_coefficient(self):
        """
        Test the Reaction.get_stoichiometric_coefficient() method.
        """
        for reactant in self.reaction.reactants:
            self.assertEqual(self.reaction.get_stoichiometric_coefficient(reactant), -1)
        for product in self.reaction.products:
            self.assertEqual(self.reaction.get_stoichiometric_coefficient(product), 1)
        for reactant in self.reaction2.reactants:
            self.assertEqual(self.reaction.get_stoichiometric_coefficient(reactant), 0)
        for product in self.reaction2.products:
            self.assertEqual(self.reaction.get_stoichiometric_coefficient(product), 0)

    def test_rate_coefficient(self):
        """
        Test the Reaction.get_rate_coefficient() method.
        """
        Tlist = numpy.arange(200.0, 2001.0, 200.0, numpy.float64)
        P = 1e5
        for T in Tlist:
            self.assertAlmostEqual(
                self.reaction.get_rate_coefficient(T, P) / self.reaction.kinetics.get_rate_coefficient(T), 1.0, 6)

    def test_generate_reverse_rate_coefficient(self):
        """
        Test the Reaction.generate_reverse_rate_coefficient() method.
        """
        Tlist = numpy.arange(200.0, 2001.0, 200.0, numpy.float64)
        P = 1e5
        reverse_kinetics = self.reaction2.generate_reverse_rate_coefficient()
        for T in Tlist:
            kr0 = self.reaction2.get_rate_coefficient(T, P) / self.reaction2.get_equilibrium_constant(T)
            kr = reverse_kinetics.get_rate_coefficient(T)
            self.assertAlmostEqual(kr0 / kr, 1.0, 0)

    def test_fix_barrier_height(self):
        """
        Test that fix_barrier_height:
            1) raises Ea to match endothermicity of reaction
            2) forces Ea to be positive if force_positive=True
            3) Evans-Polanyi kinetics are handled so that negative Ea if Ea<E0 are set to min(0,E0)
        """

        # setup
        rxn = self.reaction2.copy()
        rev_rxn = rxn.copy()
        rev_rxn.reactants = rxn.products
        rev_rxn.products = rxn.reactants

        # test that endothermicity is matched
        rxn.fix_barrier_height()
        Ea = rxn.kinetics.Ea.value_si
        self.assertTrue(Ea == 0.0)

        rev_rxn.fix_barrier_height()
        Ea = rev_rxn.kinetics.Ea.value_si
        H0 = sum([spec.get_thermo_data().E0.value_si for spec in rxn.products]) \
             - sum([spec.get_thermo_data().E0.value_si for spec in rxn.reactants])
        self.assertAlmostEqual(Ea, -H0, 3)

        # test that Ea is forced to be positive if force_positive is set to True
        Ea = Quantity((-10000.0, 'J/mol'))
        rxn.kinetics.Ea = Ea
        rxn.fix_barrier_height()
        self.assertTrue(rxn.kinetics.Ea.value_si == Ea.value_si)

        rxn.fix_barrier_height(force_positive=True)
        self.assertTrue(rxn.kinetics.Ea.value_si == 0.0)

        # Test for ArrheniusEP handling
        # if calculated Ea < 0 and Ea < E0, Ea is set to min(0,E0)
        H298 = rxn.get_enthalpy_of_reaction(298)
        E0s = [-1000000.0, -10.0, 0.0, 10.0, 1000000.0]

        for i, E0 in enumerate(E0s):
            kinetics = ArrheniusEP(
                A=(1.0, rxn.kinetics.A.units),
                n=(0, rxn.kinetics.n.units),
                alpha=1.0,
                E0=(E0, 'J/mol'),
            )
            rxn.kinetics = kinetics
            rxn.fix_barrier_height()
            Ea = rxn.kinetics.Ea.value_si
            if i < 2:
                self.assertTrue(Ea == E0)
            elif i < 4:
                self.assertTrue(Ea == 0.0)
            else:
                self.assertTrue(Ea == E0 + H298)

    def test_generate_reverse_rate_coefficient_arrhenius(self):
        """
        Test the Reaction.generate_reverse_rate_coefficient() method works for the Arrhenius format.
        """
        original_kinetics = Arrhenius(
            A=(2.65e12, 'cm^3/(mol*s)'),
            n=0.0,
            Ea=(0.0, 'kJ/mol'),
            T0=(1, 'K'),
            Tmin=(300, 'K'),
            Tmax=(2000, 'K'),
        )
        self.reaction2.kinetics = original_kinetics

        reverse_kinetics = self.reaction2.generate_reverse_rate_coefficient()

        self.reaction2.kinetics = reverse_kinetics
        # reverse reactants, products to ensure Keq is correctly computed
        self.reaction2.reactants, self.reaction2.products = self.reaction2.products, self.reaction2.reactants
        reverse_reverse_kinetics = self.reaction2.generate_reverse_rate_coefficient()

        # check that reverting the reverse yields the original
        Tlist = numpy.arange(original_kinetics.Tmin.value_si, original_kinetics.Tmax.value_si, 200.0, numpy.float64)
        P = 1e5
        for T in Tlist:
            korig = original_kinetics.get_rate_coefficient(T, P)
            krevrev = reverse_reverse_kinetics.get_rate_coefficient(T, P)
            self.assertAlmostEqual(korig / krevrev, 1.0, 0)

    def test_reverse_surface_arrhenius_rate(self):
        """
        Test the Reaction.reverse_surface_arrhenius_rate() method works for SurfaceArrhenius format.
        """
        original_kinetics = SurfaceArrhenius(
            A=(1.195e12, 'm^2/(mol*s)'),
            n=0.0,
            Ea=(14.989, 'kcal/mol'),
            T0=(1, 'K'),
            Tmin=(300, 'K'),
            Tmax=(2000, 'K'),
        )
        self.reaction2.kinetics = original_kinetics

        reverse_kinetics = self.reaction2.generate_reverse_rate_coefficient()

        self.reaction2.kinetics = reverse_kinetics
        # reverse reactants, products to ensure Keq is correctly computed
        self.reaction2.reactants, self.reaction2.products = self.reaction2.products, self.reaction2.reactants
        reverse_reverse_kinetics = self.reaction2.generate_reverse_rate_coefficient()

        # check that reverting the reverse yields the original
        Tlist = numpy.arange(original_kinetics.Tmin.value_si, original_kinetics.Tmax.value_si, 200.0, numpy.float64)
        P = 1e5
        for T in Tlist:
            korig = original_kinetics.get_rate_coefficient(T, P)
            krevrev = reverse_reverse_kinetics.get_rate_coefficient(T, P)
            self.assertAlmostEqual(korig / krevrev, 1.0, 0)

    @work_in_progress
    def test_generate_reverse_rate_coefficient_arrhenius_ep(self):
        """
        Test the Reaction.generate_reverse_rate_coefficient() method works for the ArrheniusEP format.
        """

        original_kinetics = ArrheniusEP(
            A=(2.65e12, 'cm^3/(mol*s)'),
            n=0.0,
            alpha=0.5,
            E0=(41.84, 'kJ/mol'),
            Tmin=(300, 'K'),
            Tmax=(2000, 'K'),
        )
        self.reaction2.kinetics = original_kinetics

        reverse_kinetics = self.reaction2.generate_reverse_rate_coefficient()

        self.reaction2.kinetics = reverse_kinetics
        # reverse reactants, products to ensure Keq is correctly computed
        self.reaction2.reactants, self.reaction2.products = self.reaction2.products, self.reaction2.reactants
        reverse_reverse_kinetics = self.reaction2.generate_reverse_rate_coefficient()

        # check that reverting the reverse yields the original
        Tlist = numpy.arange(original_kinetics.Tmin, original_kinetics.Tmax, 200.0, numpy.float64)
        P = 1e5
        for T in Tlist:
            korig = original_kinetics.get_rate_coefficient(T, P)
            krevrev = reverse_reverse_kinetics.get_rate_coefficient(T, P)
            self.assertAlmostEqual(korig / krevrev, 1.0, 0)

    def test_generate_reverse_rate_coefficient_pdep_arrhenius(self):
        """
        Test the Reaction.generate_reverse_rate_coefficient() method works for the PDepArrhenius format.
        """

        arrhenius0 = Arrhenius(
            A=(1.0e6, "s^-1"),
            n=1.0,
            Ea=(10.0, "kJ/mol"),
            T0=(300.0, "K"),
            Tmin=(300.0, "K"),
            Tmax=(2000.0, "K"),
            comment="""This data is completely made up""",
        )

        arrhenius1 = Arrhenius(
            A=(1.0e12, "s^-1"),
            n=1.0,
            Ea=(20.0, "kJ/mol"),
            T0=(300.0, "K"),
            Tmin=(300.0, "K"),
            Tmax=(2000.0, "K"),
            comment="""This data is completely made up""",
        )

        pressures = numpy.array([0.1, 10.0])
        arrhenius = [arrhenius0, arrhenius1]
        Tmin = 300.0
        Tmax = 2000.0
        Pmin = 0.1
        Pmax = 10.0
        comment = """This data is completely made up"""

        original_kinetics = PDepArrhenius(
            pressures=(pressures, "bar"),
            arrhenius=arrhenius,
            Tmin=(Tmin, "K"),
            Tmax=(Tmax, "K"),
            Pmin=(Pmin, "bar"),
            Pmax=(Pmax, "bar"),
            comment=comment,
        )

        self.reaction2.kinetics = original_kinetics

        reverse_kinetics = self.reaction2.generate_reverse_rate_coefficient()

        self.reaction2.kinetics = reverse_kinetics
        # reverse reactants, products to ensure Keq is correctly computed
        self.reaction2.reactants, self.reaction2.products = self.reaction2.products, self.reaction2.reactants
        reverse_reverse_kinetics = self.reaction2.generate_reverse_rate_coefficient()

        # check that reverting the reverse yields the original
        Tlist = numpy.arange(Tmin, Tmax, 200.0, numpy.float64)
        P = 1e5
        for T in Tlist:
            korig = original_kinetics.get_rate_coefficient(T, P)
            krevrev = reverse_reverse_kinetics.get_rate_coefficient(T, P)
            self.assertAlmostEqual(korig / krevrev, 1.0, 0)

    def test_generate_reverse_rate_coefficient_pdep_multi_arrhenius(self):
        """
        Test the Reaction.generate_reverse_rate_coefficient() method works for the PDepArrhenius format with MultiArrhenius rates.
        """

        arrhenius0 = MultiArrhenius(
            arrhenius=[
                Arrhenius(A=(1.0e6, "s^-1"), n=1.0, Ea=(10.0, "kJ/mol"), T0=(300.0, "K"), Tmin=(300.0, "K"),
                          Tmax=(2000.0, "K")),
                Arrhenius(A=(1.0e6, "s^-1"), n=1.0, Ea=(10.0, "kJ/mol"), T0=(300.0, "K"), Tmin=(300.0, "K"),
                          Tmax=(2000.0, "K")),
            ],
            comment="""This data is completely made up""",
        )

        arrhenius1 = MultiArrhenius(
            arrhenius=[
                Arrhenius(A=(1.0e12, "s^-1"), n=1.0, Ea=(10.0, "kJ/mol"), T0=(300.0, "K"), Tmin=(300.0, "K"),
                          Tmax=(2000.0, "K")),
                Arrhenius(A=(1.0e12, "s^-1"), n=1.0, Ea=(10.0, "kJ/mol"), T0=(300.0, "K"), Tmin=(300.0, "K"),
                          Tmax=(2000.0, "K")),
            ],
            comment="""This data is completely made up""",
        )

        pressures = numpy.array([0.1, 10.0])
        arrhenius = [arrhenius0, arrhenius1]
        Tmin = 300.0
        Tmax = 2000.0
        Pmin = 0.1
        Pmax = 10.0
        comment = """This data is completely made up"""

        original_kinetics = PDepArrhenius(
            pressures=(pressures, "bar"),
            arrhenius=arrhenius,
            Tmin=(Tmin, "K"),
            Tmax=(Tmax, "K"),
            Pmin=(Pmin, "bar"),
            Pmax=(Pmax, "bar"),
            comment=comment,
        )

        self.reaction2.kinetics = original_kinetics

        reverse_kinetics = self.reaction2.generate_reverse_rate_coefficient()

        self.reaction2.kinetics = reverse_kinetics
        # reverse reactants, products to ensure Keq is correctly computed
        self.reaction2.reactants, self.reaction2.products = self.reaction2.products, self.reaction2.reactants
        reverse_reverse_kinetics = self.reaction2.generate_reverse_rate_coefficient()

        # check that reverting the reverse yields the original
        Tlist = numpy.arange(Tmin, Tmax, 200.0, numpy.float64)
        P = 1e5
        for T in Tlist:
            korig = original_kinetics.get_rate_coefficient(T, P)
            krevrev = reverse_reverse_kinetics.get_rate_coefficient(T, P)
            self.assertAlmostEqual(korig / krevrev, 1.0, 0)

    def test_generate_reverse_rate_coefficient_multi_arrhenius(self):
        """
        Test the Reaction.generate_reverse_rate_coefficient() method works for the MultiArrhenius format.
        """

        pressures = numpy.array([0.1, 10.0])
        Tmin = 300.0
        Tmax = 2000.0
        Pmin = 0.1
        Pmax = 10.0
        comment = """This data is completely made up"""

        arrhenius = [
            Arrhenius(
                A=(9.3e-14, "cm^3/(molecule*s)"),
                n=0.0,
                Ea=(4740 * constants.R * 0.001, "kJ/mol"),
                T0=(1, "K"),
                Tmin=(Tmin, "K"),
                Tmax=(Tmax, "K"),
                comment=comment,
            ),
            Arrhenius(
                A=(1.4e-9, "cm^3/(molecule*s)"),
                n=0.0,
                Ea=(11200 * constants.R * 0.001, "kJ/mol"),
                T0=(1, "K"),
                Tmin=(Tmin, "K"),
                Tmax=(Tmax, "K"),
                comment=comment,
            ),
        ]

        original_kinetics = MultiArrhenius(
            arrhenius=arrhenius,
            Tmin=(Tmin, "K"),
            Tmax=(Tmax, "K"),
            comment=comment,
        )

        self.reaction2.kinetics = original_kinetics

        reverse_kinetics = self.reaction2.generate_reverse_rate_coefficient()

        self.reaction2.kinetics = reverse_kinetics
        # reverse reactants, products to ensure Keq is correctly computed
        self.reaction2.reactants, self.reaction2.products = self.reaction2.products, self.reaction2.reactants
        reverse_reverse_kinetics = self.reaction2.generate_reverse_rate_coefficient()

        # check that reverting the reverse yields the original
        Tlist = numpy.arange(Tmin, Tmax, 200.0, numpy.float64)
        P = 1e5
        for T in Tlist:
            korig = original_kinetics.get_rate_coefficient(T, P)
            krevrev = reverse_reverse_kinetics.get_rate_coefficient(T, P)
            self.assertAlmostEqual(korig / krevrev, 1.0, 0)

    def test_generate_reverse_rate_coefficient_multi_pdep_arrhenius(self):
        """
        Test the Reaction.generate_reverse_rate_coefficient() method works for the MultiPDepArrhenius format.
        """

        Tmin = 350.
        Tmax = 1500.
        Pmin = 1e-1
        Pmax = 1e1
        pressures = numpy.array([1e-1, 1e1])
        comment = 'CH3 + C2H6 <=> CH4 + C2H5 (Baulch 2005)'
        arrhenius = [
            PDepArrhenius(
                pressures=(pressures, "bar"),
                arrhenius=[
                    Arrhenius(
                        A=(9.3e-16, "cm^3/(molecule*s)"),
                        n=0.0,
                        Ea=(4740 * constants.R * 0.001, "kJ/mol"),
                        T0=(1, "K"),
                        Tmin=(Tmin, "K"),
                        Tmax=(Tmax, "K"),
                        comment=comment,
                    ),
                    Arrhenius(
                        A=(9.3e-14, "cm^3/(molecule*s)"),
                        n=0.0,
                        Ea=(4740 * constants.R * 0.001, "kJ/mol"),
                        T0=(1, "K"),
                        Tmin=(Tmin, "K"),
                        Tmax=(Tmax, "K"),
                        comment=comment,
                    ),
                ],
                Tmin=(Tmin, "K"),
                Tmax=(Tmax, "K"),
                Pmin=(Pmin, "bar"),
                Pmax=(Pmax, "bar"),
                comment=comment,
            ),
            PDepArrhenius(
                pressures=(pressures, "bar"),
                arrhenius=[
                    Arrhenius(
                        A=(1.4e-11, "cm^3/(molecule*s)"),
                        n=0.0,
                        Ea=(11200 * constants.R * 0.001, "kJ/mol"),
                        T0=(1, "K"),
                        Tmin=(Tmin, "K"),
                        Tmax=(Tmax, "K"),
                        comment=comment,
                    ),
                    Arrhenius(
                        A=(1.4e-9, "cm^3/(molecule*s)"),
                        n=0.0,
                        Ea=(11200 * constants.R * 0.001, "kJ/mol"),
                        T0=(1, "K"),
                        Tmin=(Tmin, "K"),
                        Tmax=(Tmax, "K"),
                        comment=comment,
                    ),
                ],
                Tmin=(Tmin, "K"),
                Tmax=(Tmax, "K"),
                Pmin=(Pmin, "bar"),
                Pmax=(Pmax, "bar"),
                comment=comment,
            ),
        ]

        original_kinetics = MultiPDepArrhenius(
            arrhenius=arrhenius,
            Tmin=(Tmin, "K"),
            Tmax=(Tmax, "K"),
            Pmin=(Pmin, "bar"),
            Pmax=(Pmax, "bar"),
            comment=comment,
        )

        self.reaction2.kinetics = original_kinetics

        reverse_kinetics = self.reaction2.generate_reverse_rate_coefficient()

        self.reaction2.kinetics = reverse_kinetics
        # reverse reactants, products to ensure Keq is correctly computed
        self.reaction2.reactants, self.reaction2.products = self.reaction2.products, self.reaction2.reactants
        reverse_reverse_kinetics = self.reaction2.generate_reverse_rate_coefficient()

        # check that reverting the reverse yields the original
        Tlist = numpy.arange(Tmin, Tmax, 200.0, numpy.float64)
        P = 1e5
        for T in Tlist:
            korig = original_kinetics.get_rate_coefficient(T, P)
            krevrev = reverse_reverse_kinetics.get_rate_coefficient(T, P)
            self.assertAlmostEqual(korig / krevrev, 1.0, 0)

    def test_generate_reverse_rate_coefficient_third_body(self):
        """
        Test the Reaction.generate_reverse_rate_coefficient() method works for the ThirdBody format.
        """

        arrhenius_low = Arrhenius(
            A=(2.62e+33, "cm^6/(mol^2*s)"),
            n=-4.76,
            Ea=(10.21, "kJ/mol"),
            T0=(1, "K"),
        )
        efficiencies = {"C": 3, "C(=O)=O": 2, "CC": 3, "O": 6, "[Ar]": 0.7, "[C]=O": 1.5, "[H][H]": 2}
        Tmin = 300.
        Tmax = 2000.
        Pmin = 0.01
        Pmax = 100.
        comment = """H + CH3 -> CH4"""
        third_body = ThirdBody(
            arrheniusLow=arrhenius_low,
            Tmin=(Tmin, "K"),
            Tmax=(Tmax, "K"),
            Pmin=(Pmin, "bar"),
            Pmax=(Pmax, "bar"),
            efficiencies=efficiencies,
            comment=comment,
        )

        original_kinetics = third_body

        self.reaction2.kinetics = original_kinetics

        reverse_kinetics = self.reaction2.generate_reverse_rate_coefficient()

        self.reaction2.kinetics = reverse_kinetics
        # reverse reactants, products to ensure Keq is correctly computed
        self.reaction2.reactants, self.reaction2.products = self.reaction2.products, self.reaction2.reactants
        reverse_reverse_kinetics = self.reaction2.generate_reverse_rate_coefficient()

        # check that reverting the reverse yields the original
        Tlist = numpy.arange(Tmin, Tmax, 200.0, numpy.float64)
        P = 1e5
        for T in Tlist:
            korig = original_kinetics.get_rate_coefficient(T, P)
            krevrev = reverse_reverse_kinetics.get_rate_coefficient(T, P)
            self.assertAlmostEqual(korig / krevrev, 1.0, 0)

    def test_generate_reverse_rate_coefficient_lindemann(self):
        """
        Test the Reaction.generate_reverse_rate_coefficient() method works for the Lindemann format.
        """

        arrhenius_high = Arrhenius(
            A=(1.39e+16, "cm^3/(mol*s)"),
            n=-0.534,
            Ea=(2.243, "kJ/mol"),
            T0=(1, "K"),
        )
        arrhenius_low = Arrhenius(
            A=(2.62e+33, "cm^6/(mol^2*s)"),
            n=-4.76,
            Ea=(10.21, "kJ/mol"),
            T0=(1, "K"),
        )
        efficiencies = {"C": 3, "C(=O)=O": 2, "CC": 3, "O": 6, "[Ar]": 0.7, "[C]=O": 1.5, "[H][H]": 2}
        Tmin = 300.
        Tmax = 2000.
        Pmin = 0.01
        Pmax = 100.
        comment = """H + CH3 -> CH4"""
        lindemann = Lindemann(
            arrheniusHigh=arrhenius_high,
            arrheniusLow=arrhenius_low,
            Tmin=(Tmin, "K"),
            Tmax=(Tmax, "K"),
            Pmin=(Pmin, "bar"),
            Pmax=(Pmax, "bar"),
            efficiencies=efficiencies,
            comment=comment,
        )

        original_kinetics = lindemann

        self.reaction2.kinetics = original_kinetics

        reverse_kinetics = self.reaction2.generate_reverse_rate_coefficient()

        self.reaction2.kinetics = reverse_kinetics
        # reverse reactants, products to ensure Keq is correctly computed
        self.reaction2.reactants, self.reaction2.products = self.reaction2.products, self.reaction2.reactants
        reverse_reverse_kinetics = self.reaction2.generate_reverse_rate_coefficient()

        # check that reverting the reverse yields the original
        Tlist = numpy.arange(Tmin, Tmax, 200.0, numpy.float64)
        P = 1e5
        for T in Tlist:
            korig = original_kinetics.get_rate_coefficient(T, P)
            krevrev = reverse_reverse_kinetics.get_rate_coefficient(T, P)
            self.assertAlmostEqual(korig / krevrev, 1.0, 0)

    def test_generate_reverse_rate_coefficient_troe(self):
        """
        Test the Reaction.generate_reverse_rate_coefficient() method works for the Troe format.
        """

        arrhenius_high = Arrhenius(
            A=(1.39e+16, "cm^3/(mol*s)"),
            n=-0.534,
            Ea=(2.243, "kJ/mol"),
            T0=(1, "K"),
        )
        arrhenius_low = Arrhenius(
            A=(2.62e+33, "cm^6/(mol^2*s)"),
            n=-4.76,
            Ea=(10.21, "kJ/mol"),
            T0=(1, "K"),
        )
        alpha = 0.783
        T3 = 74
        T1 = 2941
        T2 = 6964
        efficiencies = {"C": 3, "C(=O)=O": 2, "CC": 3, "O": 6, "[Ar]": 0.7, "[C]=O": 1.5, "[H][H]": 2}
        Tmin = 300.
        Tmax = 2000.
        Pmin = 0.01
        Pmax = 100.
        comment = """H + CH3 -> CH4"""
        troe = Troe(
            arrheniusHigh=arrhenius_high,
            arrheniusLow=arrhenius_low,
            alpha=alpha,
            T3=(T3, "K"),
            T1=(T1, "K"),
            T2=(T2, "K"),
            Tmin=(Tmin, "K"),
            Tmax=(Tmax, "K"),
            Pmin=(Pmin, "bar"),
            Pmax=(Pmax, "bar"),
            efficiencies=efficiencies,
            comment=comment,
        )

        original_kinetics = troe

        self.reaction2.kinetics = original_kinetics

        reverse_kinetics = self.reaction2.generate_reverse_rate_coefficient()

        self.reaction2.kinetics = reverse_kinetics
        # reverse reactants, products to ensure Keq is correctly computed
        self.reaction2.reactants, self.reaction2.products = self.reaction2.products, self.reaction2.reactants
        reverse_reverse_kinetics = self.reaction2.generate_reverse_rate_coefficient()

        # check that reverting the reverse yields the original
        Tlist = numpy.arange(Tmin, Tmax, 200.0, numpy.float64)
        P = 1e5
        for T in Tlist:
            korig = original_kinetics.get_rate_coefficient(T, P)
            krevrev = reverse_reverse_kinetics.get_rate_coefficient(T, P)
            self.assertAlmostEqual(korig / krevrev, 1.0, 0)

    def test_tst_calculation(self):
        """
        A test of the transition state theory k(T) calculation function,
        using the reaction H + C2H4 -> C2H5.
        """
        Tlist = 1000.0 / numpy.arange(0.4, 3.35, 0.01)
        klist = numpy.array([self.reaction.calculate_tst_rate_coefficient(T) for T in Tlist])
        arrhenius = Arrhenius().fit_to_data(Tlist, klist, kunits='m^3/(mol*s)')
        klist2 = numpy.array([arrhenius.get_rate_coefficient(T) for T in Tlist])

        # Check that the correct Arrhenius parameters are returned
        self.assertAlmostEqual(arrhenius.A.value_si, 2265.2488, delta=1e-2)
        self.assertAlmostEqual(arrhenius.n.value_si, 1.45419, delta=1e-4)
        self.assertAlmostEqual(arrhenius.Ea.value_si, 6645.24, delta=1e-2)
        # Check that the fit is satisfactory (defined here as always within 5%)
        for i in range(len(Tlist)):
            self.assertAlmostEqual(klist[i], klist2[i], delta=5e-2 * klist[i])

    def test_pickle(self):
        """
        Test that a Reaction object can be successfully pickled and
        unpickled with no loss of information.
        """
        import pickle
        reaction = pickle.loads(pickle.dumps(self.reaction, -1))

        self.assertEqual(len(self.reaction.reactants), len(reaction.reactants))
        self.assertEqual(len(self.reaction.products), len(reaction.products))
        for reactant0, reactant in zip(self.reaction.reactants, reaction.reactants):
            self.assertAlmostEqual(reactant0.conformer.E0.value_si / 1e6, reactant.conformer.E0.value_si / 1e6, 2)
            self.assertEqual(reactant0.conformer.E0.units, reactant.conformer.E0.units)
        for product0, product in zip(self.reaction.products, reaction.products):
            self.assertAlmostEqual(product0.conformer.E0.value_si / 1e6, product.conformer.E0.value_si / 1e6, 2)
            self.assertEqual(product0.conformer.E0.units, product.conformer.E0.units)
        self.assertAlmostEqual(self.reaction.transition_state.conformer.E0.value_si / 1e6,
                               reaction.transition_state.conformer.E0.value_si / 1e6, 2)
        self.assertEqual(self.reaction.transition_state.conformer.E0.units, reaction.transition_state.conformer.E0.units)
        self.assertAlmostEqual(self.reaction.transition_state.frequency.value_si,
                               reaction.transition_state.frequency.value_si, 2)
        self.assertEqual(self.reaction.transition_state.frequency.units, reaction.transition_state.frequency.units)

        self.assertAlmostEqual(self.reaction.kinetics.A.value_si, reaction.kinetics.A.value_si, delta=1e-6)
        self.assertAlmostEqual(self.reaction.kinetics.n.value_si, reaction.kinetics.n.value_si, delta=1e-6)
        self.assertAlmostEqual(self.reaction.kinetics.T0.value_si, reaction.kinetics.T0.value_si, delta=1e-6)
        self.assertAlmostEqual(self.reaction.kinetics.Ea.value_si, reaction.kinetics.Ea.value_si, delta=1e-6)
        self.assertEqual(self.reaction.kinetics.comment, reaction.kinetics.comment)

        self.assertEqual(self.reaction.duplicate, reaction.duplicate)
        self.assertEqual(self.reaction.degeneracy, reaction.degeneracy)

    def test_output(self):
        """
        Test that a Reaction object can be successfully reconstructed
        from its repr() output with no loss of information.
        """
        namespace = {}
        exec('reaction = {0!r}'.format(self.reaction), globals(), namespace)
        self.assertIn('reaction', namespace)
        reaction = namespace['reaction']

        self.assertEqual(len(self.reaction.reactants), len(reaction.reactants))
        self.assertEqual(len(self.reaction.products), len(reaction.products))
        for reactant0, reactant in zip(self.reaction.reactants, reaction.reactants):
            self.assertAlmostEqual(reactant0.conformer.E0.value_si / 1e6, reactant.conformer.E0.value_si / 1e6, 2)
            self.assertEqual(reactant0.conformer.E0.units, reactant.conformer.E0.units)
        for product0, product in zip(self.reaction.products, reaction.products):
            self.assertAlmostEqual(product0.conformer.E0.value_si / 1e6, product.conformer.E0.value_si / 1e6, 2)
            self.assertEqual(product0.conformer.E0.units, product.conformer.E0.units)
        self.assertAlmostEqual(self.reaction.transition_state.conformer.E0.value_si / 1e6,
                               reaction.transition_state.conformer.E0.value_si / 1e6, 2)
        self.assertEqual(self.reaction.transition_state.conformer.E0.units, reaction.transition_state.conformer.E0.units)
        self.assertAlmostEqual(self.reaction.transition_state.frequency.value_si,
                               reaction.transition_state.frequency.value_si, 2)
        self.assertEqual(self.reaction.transition_state.frequency.units, reaction.transition_state.frequency.units)

        self.assertAlmostEqual(self.reaction.kinetics.A.value_si, reaction.kinetics.A.value_si, delta=1e-6)
        self.assertAlmostEqual(self.reaction.kinetics.n.value_si, reaction.kinetics.n.value_si, delta=1e-6)
        self.assertAlmostEqual(self.reaction.kinetics.T0.value_si, reaction.kinetics.T0.value_si, delta=1e-6)
        self.assertAlmostEqual(self.reaction.kinetics.Ea.value_si, reaction.kinetics.Ea.value_si, delta=1e-6)
        self.assertEqual(self.reaction.kinetics.comment, reaction.kinetics.comment)

        self.assertEqual(self.reaction.duplicate, reaction.duplicate)
        self.assertEqual(self.reaction.degeneracy, reaction.degeneracy)

    def test_degeneracy_updates_rate(self):
        """
        This method tests that a change in degeneracy will result in a modified rate constant
        """

        prefactor = self.reaction.kinetics.A.value_si
        degeneracyFactor = 2
        self.reaction.degeneracy *= degeneracyFactor
        self.assertAlmostEqual(self.reaction.kinetics.A.value_si, degeneracyFactor * prefactor)

    def test_degeneracy_updates_kinetics_comment(self):
        """
        This method tests that a change in degeneracy will result in a modified rate constant
        """

        newDegeneracy = 8
        self.reaction.degeneracy = newDegeneracy
        self.assertIn('Multiplied by reaction path degeneracy 8.0', self.reaction.kinetics.comment)

    def test_sulfur_reaction_pairs(self):
        """
        This method tests that reaction pairs are being generated for sulfur species
        """

        self.reaction3.generate_pairs()
        self.assertEqual(len(self.reaction3.pairs[0]), 2)
        self.assertEqual(len(self.reaction3.pairs[1]), 2)


class TestReactionToCantera(unittest.TestCase):
    """
    Contains unit tests of the Reaction class associated with forming Cantera objects.
    """

    def setUp(self):
        """
        A method that is called prior to each unit test in this class.
        """
        # define some species:
        ch3 = Species(index=13, label="CH3", thermo=NASA(polynomials=[
            NASAPolynomial(coeffs=[3.91547, 0.00184154, 3.48744e-06, -3.3275e-09, 8.49964e-13, 16285.6, 0.351739],
                           Tmin=(100, 'K'), Tmax=(1337.62, 'K')),
            NASAPolynomial(coeffs=[3.54145, 0.00476788, -1.82149e-06, 3.28878e-10, -2.22547e-14, 16224, 1.6604],
                           Tmin=(1337.62, 'K'), Tmax=(5000, 'K'))], Tmin=(100, 'K'), Tmax=(5000, 'K'), comment="""
Thermo library: primaryThermoLibrary + radical(CH3)
"""), molecule=[Molecule(smiles="[CH3]")])

        ethane = Species(label="ethane", thermo=NASA(polynomials=[
            NASAPolynomial(coeffs=[3.78033, -0.00324263, 5.52381e-05, -6.38581e-08, 2.28637e-11, -11620.3, 5.21034],
                           Tmin=(100, 'K'), Tmax=(954.51, 'K')),
            NASAPolynomial(coeffs=[4.58983, 0.0141508, -4.75962e-06, 8.60294e-10, -6.21717e-14, -12721.8, -3.61739],
                           Tmin=(954.51, 'K'), Tmax=(5000, 'K'))], Tmin=(100, 'K'), Tmax=(5000, 'K'), comment="""
Thermo group additivity estimation: group(Cs-CsHHH) + gauche(Cs(CsRRR)) + other(R) + group(Cs-CsHHH) + gauche(Cs(CsRRR)) + other(R)
"""), molecule=[Molecule(smiles="CC")])

        co2 = Species(index=16, label="CO2", thermo=NASA(polynomials=[
            NASAPolynomial(coeffs=[3.27861, 0.00274152, 7.16074e-06, -1.08027e-08, 4.14282e-12, -48470.3, 5.97937],
                           Tmin=(100, 'K'), Tmax=(988.89, 'K')),
            NASAPolynomial(coeffs=[4.5461, 0.00291913, -1.15484e-06, 2.27654e-10, -1.7091e-14, -48980.4, -1.43275],
                           Tmin=(988.89, 'K'), Tmax=(5000, 'K'))], Tmin=(100, 'K'), Tmax=(5000, 'K'), comment="""
Thermo group additivity estimation: group(Cdd-OdOd) + other(R) + group(O2d-Cd) + other(R) + group(O2d-Cd) + other(R)
"""), molecule=[Molecule(smiles="O=C=O")])

        ch4 = Species(index=15, label="CH4", thermo=NASA(polynomials=[
            NASAPolynomial(coeffs=[4.20541, -0.00535556, 2.51123e-05, -2.13762e-08, 5.97522e-12, -10161.9, -0.921275],
                           Tmin=(100, 'K'), Tmax=(1084.12, 'K')),
            NASAPolynomial(coeffs=[0.908272, 0.0114541, -4.57173e-06, 8.2919e-10, -5.66314e-14, -9719.98, 13.9931],
                           Tmin=(1084.12, 'K'), Tmax=(5000, 'K'))], Tmin=(100, 'K'), Tmax=(5000, 'K'), comment="""
Thermo library: primaryThermoLibrary
"""), molecule=[Molecule(smiles="C")])

        h2o = Species(index=27, label="H2O", thermo=NASA(polynomials=[
            NASAPolynomial(coeffs=[4.05764, -0.000787933, 2.90876e-06, -1.47518e-09, 2.12838e-13, -30281.6, -0.311363],
                           Tmin=(100, 'K'), Tmax=(1130.24, 'K')),
            NASAPolynomial(coeffs=[2.84325, 0.00275108, -7.8103e-07, 1.07243e-10, -5.79389e-15, -29958.6, 5.91041],
                           Tmin=(1130.24, 'K'), Tmax=(5000, 'K'))], Tmin=(100, 'K'), Tmax=(5000, 'K'), comment="""
Thermo library: primaryThermoLibrary
"""), molecule=[Molecule(smiles="O")])

        ar = Species(label="Ar", thermo=NASA(
            polynomials=[NASAPolynomial(coeffs=[2.5, 0, 0, 0, 0, -745.375, 4.37967], Tmin=(200, 'K'), Tmax=(1000, 'K')),
                         NASAPolynomial(coeffs=[2.5, 0, 0, 0, 0, -745.375, 4.37967], Tmin=(1000, 'K'),
                                        Tmax=(6000, 'K'))], Tmin=(200, 'K'), Tmax=(6000, 'K'), comment="""
Thermo library: primaryThermoLibrary
"""), molecule=[Molecule(smiles="[Ar]")])

        h2 = Species(index=2, label="H2", thermo=NASA(polynomials=[
            NASAPolynomial(coeffs=[3.43536, 0.00021271, -2.78625e-07, 3.40267e-10, -7.76031e-14, -1031.36, -3.90842],
                           Tmin=(100, 'K'), Tmax=(1959.08, 'K')),
            NASAPolynomial(coeffs=[2.78816, 0.000587644, 1.59009e-07, -5.52736e-11, 4.34309e-15, -596.143, 0.112747],
                           Tmin=(1959.08, 'K'), Tmax=(5000, 'K'))], Tmin=(100, 'K'), Tmax=(5000, 'K'), comment="""
Thermo library: primaryThermoLibrary
"""), molecule=[Molecule(smiles="[H][H]")])

        h = Species(index=3, label="H", thermo=NASA(polynomials=[
            NASAPolynomial(coeffs=[2.5, -1.91243e-12, 2.45329e-15, -1.02377e-18, 1.31369e-22, 25474.2, -0.444973],
                           Tmin=(100, 'K'), Tmax=(4563.27, 'K')),
            NASAPolynomial(coeffs=[2.50167, -1.43051e-06, 4.6025e-10, -6.57826e-14, 3.52412e-18, 25472.7, -0.455578],
                           Tmin=(4563.27, 'K'), Tmax=(5000, 'K'))], Tmin=(100, 'K'), Tmax=(5000, 'K'), comment="""
Thermo library: primaryThermoLibrary
"""), molecule=[Molecule(smiles="[H]")])

        oh = Species(index=4, label="OH", thermo=NASA(polynomials=[
            NASAPolynomial(coeffs=[3.51457, 2.92773e-05, -5.32163e-07, 1.01949e-09, -3.85945e-13, 3414.25, 2.10435],
                           Tmin=(100, 'K'), Tmax=(1145.75, 'K')),
            NASAPolynomial(coeffs=[3.07194, 0.000604016, -1.39783e-08, -2.13446e-11, 2.48066e-15, 3579.39, 4.578],
                           Tmin=(1145.75, 'K'), Tmax=(5000, 'K'))], Tmin=(100, 'K'), Tmax=(5000, 'K'), comment="""
Thermo library: primaryThermoLibrary
"""), molecule=[Molecule(smiles="[OH]")])

        ho2 = Species(index=5, label="HO2", thermo=NASA(polynomials=[
            NASAPolynomial(coeffs=[4.04594, -0.00173464, 1.03766e-05, -1.02202e-08, 3.34908e-12, -986.754, 4.63581],
                           Tmin=(100, 'K'), Tmax=(932.15, 'K')),
            NASAPolynomial(coeffs=[3.21024, 0.00367942, -1.27701e-06, 2.18045e-10, -1.46338e-14, -910.369, 8.18291],
                           Tmin=(932.15, 'K'), Tmax=(5000, 'K'))], Tmin=(100, 'K'), Tmax=(5000, 'K'), comment="""
Thermo group additivity estimation: group(O2s-OsH) + gauche(O2s(RR)) + other(R) + group(O2s-OsH) + gauche(O2s(RR)) + other(R) + radical(HOOJ)
"""), molecule=[Molecule(smiles="[O]O")])

        o2 = Species(index=6, label="O2", thermo=NASA(polynomials=[
            NASAPolynomial(coeffs=[3.53732, -0.00121572, 5.3162e-06, -4.89446e-09, 1.45846e-12, -1038.59, 4.68368],
                           Tmin=(100, 'K'), Tmax=(1074.55, 'K')),
            NASAPolynomial(coeffs=[3.15382, 0.00167804, -7.69974e-07, 1.51275e-10, -1.08782e-14, -1040.82, 6.16756],
                           Tmin=(1074.55, 'K'), Tmax=(5000, 'K'))], Tmin=(100, 'K'), Tmax=(5000, 'K'), comment="""
Thermo library: primaryThermoLibrary
"""), molecule=[Molecule(smiles="[O][O]")])

        co = Species(index=9, label="CO", thermo=NASA(polynomials=[
            NASAPolynomial(coeffs=[3.66965, -0.00550953, 2.00538e-05, -2.08391e-08, 7.43738e-12, 1200.77, -12.4224],
                           Tmin=(100, 'K'), Tmax=(884.77, 'K')),
            NASAPolynomial(coeffs=[2.8813, 0.00231665, -4.40151e-07, 4.75633e-11, -2.78282e-15, 1173.45, -9.65831],
                           Tmin=(884.77, 'K'), Tmax=(5000, 'K'))], Tmin=(100, 'K'), Tmax=(5000, 'K'), comment="""
Thermo group additivity estimation: group(Ct-CtCs) + other(R) + group(O2s-CsCs) + other(R)
"""), molecule=[Molecule(smiles="[C-]#[O+]")])

        h2o2 = Species(index=7, label="H2O2", thermo=NASA(polynomials=[
            NASAPolynomial(coeffs=[3.73136, 0.00335071, 9.35033e-06, -1.521e-08, 6.41585e-12, -17721.2, 5.45911],
                           Tmin=(100, 'K'), Tmax=(908.87, 'K')),
            NASAPolynomial(coeffs=[5.41579, 0.00261008, -4.39892e-07, 4.91087e-11, -3.35188e-15, -18303, -4.02248],
                           Tmin=(908.87, 'K'), Tmax=(5000, 'K'))], Tmin=(100, 'K'), Tmax=(5000, 'K'), comment="""
Thermo group additivity estimation: group(O2s-OsH) + gauche(O2s(RR)) + other(R) + group(O2s-OsH) + gauche(O2s(RR)) + other(R)
"""), molecule=[Molecule(smiles="OO")])

        self.species_list = [ch3, ethane, co2, ch4, h2o, ar, h2, h, oh, ho2, o2, co, h2o2]

        self.troe = Reaction(index=1, reactants=[ch3, ch3], products=[ethane],
                             kinetics=Troe(
                                 arrheniusHigh=Arrhenius(A=(6.77e+16, 'cm^3/(mol*s)'), n=-1.18, Ea=(0.654, 'kcal/mol'),
                                                         T0=(1, 'K')),
                                 arrheniusLow=Arrhenius(A=(3.4e+41, 'cm^6/(mol^2*s)'), n=-7.03, Ea=(2.762, 'kcal/mol'),
                                                        T0=(1, 'K')), alpha=0.619, T3=(73.2, 'K'), T1=(1180, 'K'),
                                 T2=(10000, 'K'),
                                 efficiencies={Molecule(smiles="O=C=O"): 2.0, Molecule(smiles="[H][H]"): 2.0,
                                               Molecule(smiles="O"): 6.0, Molecule(smiles="[Ar]"): 0.7,
                                               Molecule(smiles="C"): 2.0, Molecule(smiles="CC"): 3.0}))

        self.ct_troe = ct.Reaction.fromCti('''falloff_reaction('CH3(13) + CH3(13) (+ M) <=> ethane (+ M)',
                 kf=[(6.770000e+16,'cm3/mol/s'), -1.18, (0.654,'kcal/mol')],
                 kf0=[(3.400000e+41,'cm6/mol2/s'), -7.03, (2.762,'kcal/mol')],
                 efficiencies='ethane:3.0 CO2(16):2.0 CH4(15):2.0 Ar:0.7 H2O(27):6.0 H2(2):2.0',
                 falloff=Troe(A=0.619, T3=73.2, T1=1180.0, T2=10000.0))''')

        self.arrheniusBi = Reaction(index=2, reactants=[h, ch4], products=[h2, ch3],
                                    kinetics=Arrhenius(A=(6.6e+08, 'cm^3/(mol*s)'), n=1.62, Ea=(10.84, 'kcal/mol'),
                                                       T0=(1, 'K')))

        self.ct_arrheniusBi = ct.Reaction.fromCti(
            '''reaction('H(3) + CH4(15) <=> H2(2) + CH3(13)', [(6.600000e+08,'cm3/mol/s'), 1.62, (10.84,'kcal/mol')])''')

        self.arrheniusBi_irreversible = Reaction(index=10, reactants=[h, ch4], products=[h2, ch3],
                                                 kinetics=Arrhenius(A=(6.6e+08, 'cm^3/(mol*s)'), n=1.62,
                                                                    Ea=(10.84, 'kcal/mol'), T0=(1, 'K')),
                                                 reversible=False)

        self.ct_arrheniusBi_irreversible = ct.Reaction.fromCti(
            '''reaction('H(3) + CH4(15) => H2(2) + CH3(13)', [(6.600000e+08,'cm3/mol/s'), 1.62, (10.84,'kcal/mol')])''')

        self.arrheniusMono = Reaction(index=15, reactants=[h2o2], products=[h2, o2],
                                      kinetics=Arrhenius(A=(6.6e+03, '1/s'), n=1.62, Ea=(10.84, 'kcal/mol'),
                                                         T0=(1, 'K')))

        self.ct_arrheniusMono = ct.Reaction.fromCti(
            '''reaction('H2O2(7) <=> H2(2) + O2(6)', [(6.600000e+03,'1/s'), 1.62, (10.84,'kcal/mol')])''')

        self.arrheniusTri = Reaction(index=20, reactants=[h, h, o2], products=[h2o2],
                                     kinetics=Arrhenius(A=(6.6e+08, 'cm^6/(mol^2*s)'), n=1.62, Ea=(10.84, 'kcal/mol'),
                                                        T0=(1, 'K')))
        self.ct_arrheniusTri = ct.Reaction.fromCti(
            '''reaction('H(3) + H(3) + O2(6) <=> H2O2(7)', [(6.6e+08, 'cm6/mol2/s'), 1.62, (10.84,'kcal/mol')])''')

        self.multiArrhenius = Reaction(index=3, reactants=[oh, ho2], products=[h2o, o2],
                                       kinetics=MultiArrhenius(arrhenius=[
                                           Arrhenius(A=(1.45e+13, 'cm^3/(mol*s)'), n=0, Ea=(-0.5, 'kcal/mol'),
                                                     T0=(1, 'K')),
                                           Arrhenius(A=(5e+15, 'cm^3/(mol*s)'), n=0, Ea=(17.33, 'kcal/mol'),
                                                     T0=(1, 'K'))]))

        self.ct_multiArrhenius = [ct.Reaction.fromCti('''reaction('OH(4) + HO2(5) <=> H2O(27) + O2(6)', [(1.450000e+13,'cm3/mol/s'), 0.0, (-0.5,'kcal/mol')],
         options='duplicate')'''), ct.Reaction.fromCti('''reaction('OH(4) + HO2(5) <=> H2O(27) + O2(6)', [(5.000000e+15,'cm3/mol/s'), 0.0, (17.33,'kcal/mol')],
         options='duplicate')''')]

        self.pdepArrhenius = Reaction(index=4, reactants=[ho2, ho2], products=[o2, h2o2],
                                      kinetics=PDepArrhenius(
                                          pressures=([0.1, 1, 10], 'atm'),
                                          arrhenius=[
                                              Arrhenius(
                                                  A=(8.8e+16, 'cm^3/(mol*s)'),
                                                  n=-1.05,
                                                  Ea=(6461, 'cal/mol'),
                                                  T0=(1, 'K'),
                                              ),
                                              Arrhenius(
                                                  A=(8e+21, 'cm^3/(mol*s)'),
                                                  n=-2.39,
                                                  Ea=(11180, 'cal/mol'),
                                                  T0=(1, 'K'),
                                              ),
                                              Arrhenius(
                                                  A=(3.3e+24, 'cm^3/(mol*s)'),
                                                  n=-3.04,
                                                  Ea=(15610, 'cal/mol'),
                                                  T0=(1, 'K'),
                                              ),
                                          ],
                                      ),
                                      )

        self.ct_pdepArrhenius = ct.Reaction.fromCti('''pdep_arrhenius('HO2(5) + HO2(5) <=> O2(6) + H2O2(7)',
               [(0.1, 'atm'), (8.800000e+16, 'cm3/mol/s'), -1.05, (6.461,'kcal/mol')],
               [(1.0, 'atm'), (8.000000e+21,'cm3/mol/s'), -2.39, (11.18,'kcal/mol')],
               [(10.0, 'atm'), (3.300000e+24,'cm3/mol/s'), -3.04, (15.61,'kcal/mol')])''')

        self.multiPdepArrhenius = Reaction(index=5, reactants=[ho2, ch3], products=[o2, ch4],
                                           kinetics=MultiPDepArrhenius(
                                               arrhenius=[
                                                   PDepArrhenius(
                                                       pressures=([0.001, 1, 3], 'atm'),
                                                       arrhenius=[
                                                           Arrhenius(A=(9.3e+10, 'cm^3/(mol*s)'), n=0,
                                                                     Ea=(0, 'cal/mol'), T0=(1, 'K')),
                                                           Arrhenius(A=(8e+10, 'cm^3/(mol*s)'), n=0, Ea=(0, 'cal/mol'),
                                                                     T0=(1, 'K')),
                                                           Arrhenius(A=(7e+10, 'cm^3/(mol*s)'), n=0, Ea=(0, 'cal/mol'),
                                                                     T0=(1, 'K')),
                                                       ],
                                                   ),
                                                   PDepArrhenius(
                                                       pressures=([0.001, 1, 3], 'atm'),
                                                       arrhenius=[
                                                           Arrhenius(A=(710000, 'cm^3/(mol*s)'), n=1.8,
                                                                     Ea=(1133, 'cal/mol'), T0=(1, 'K')),
                                                           Arrhenius(A=(880000, 'cm^3/(mol*s)'), n=1.77,
                                                                     Ea=(954, 'cal/mol'), T0=(1, 'K')),
                                                           Arrhenius(A=(290000, 'cm^3/(mol*s)'), n=1.9,
                                                                     Ea=(397, 'cal/mol'), T0=(1, 'K')),
                                                       ],
                                                   ),
                                               ],
                                           ),
                                           )

        self.ct_multiPdepArrhenius = [ct.Reaction.fromCti('''pdep_arrhenius('HO2(5) + CH3(13) <=> O2(6) + CH4(15)',
               [(0.001, 'atm'), (9.300000e+10, 'cm3/mol/s'), 0.0, (0.0,'kcal/mol')],
               [(1.0, 'atm'), (8.000000e+10, 'cm3/mol/s'), 0.0, (0.0,'kcal/mol')],
               [(3.0, 'atm'), (7.000000e+10, 'cm3/mol/s'), 0.0, (0.0,'kcal/mol')],
               options='duplicate')'''),
                                      ct.Reaction.fromCti('''pdep_arrhenius('HO2(5) + CH3(13) <=> O2(6) + CH4(15)',
               [(0.001, 'atm'), (7.100000e+05, 'cm3/mol/s'), 1.8, (1.133,'kcal/mol')],
               [(1.0, 'atm'), (8.800000e+05, 'cm3/mol/s'), 1.77, (0.954,'kcal/mol')],
               [(3.0, 'atm'), (2.900000e+05, 'cm3/mol/s'), 1.9, (0.397,'kcal/mol')],
               options='duplicate')''')]

        self.chebyshev = Reaction(index=6, reactants=[h, ch3], products=[ch4], kinetics=Chebyshev(
            coeffs=[[12.68, 0.3961, -0.05481, -0.003606], [-0.7128, 0.731, -0.0941, -0.008587],
                    [-0.5806, 0.57, -0.05539, -0.01115], [-0.4074, 0.3653, -0.0118, -0.01171],
                    [-0.2403, 0.1779, 0.01946, -0.008505], [-0.1133, 0.0485, 0.03121, -0.002955]],
            kunits='cm^3/(mol*s)', Tmin=(300, 'K'), Tmax=(3000, 'K'), Pmin=(0.001, 'atm'), Pmax=(98.692, 'atm')))

        self.ct_chebyshev = ct.Reaction.fromCti('''chebyshev_reaction('H(3) + CH3(13) (+ M) <=> CH4(15) (+ M)',
                   Tmin=300.0, Tmax=3000.0,
                   Pmin=(0.001, 'atm'), Pmax=(98.692, 'atm'),
                   coeffs=[[ 9.68000e+00,  3.96100e-01, -5.48100e-02, -3.60600e-03],
                           [-7.12800e-01,  7.31000e-01, -9.41000e-02, -8.58700e-03],
                           [-5.80600e-01,  5.70000e-01, -5.53900e-02, -1.11500e-02],
                           [-4.07400e-01,  3.65300e-01, -1.18000e-02, -1.17100e-02],
                           [-2.40300e-01,  1.77900e-01,  1.94600e-02, -8.50500e-03],
                           [-1.13300e-01,  4.85000e-02,  3.12100e-02, -2.95500e-03]])''')

        self.thirdBody = Reaction(index=7, reactants=[h, h], products=[h2],
                                  kinetics=ThirdBody(
                                      arrheniusLow=Arrhenius(A=(1e+18, 'cm^6/(mol^2*s)'), n=-1, Ea=(0, 'kcal/mol'),
                                                             T0=(1, 'K')),
                                      efficiencies={Molecule(smiles="O=C=O"): 0.0, Molecule(smiles="[H][H]"): 0.0,
                                                    Molecule(smiles="O"): 0.0,
                                                    Molecule(smiles="[Ar]"): 0.63, Molecule(smiles="C"): 2.0,
                                                    Molecule(smiles="CC"): 3.0}))

        self.ct_thirdBody = ct.Reaction.fromCti('''three_body_reaction('H(3) + H(3) + M <=> H2(2) + M', [(1.000000e+18,'cm6/mol2/s'), -1.0, (0.0,'kcal/mol')],
                    efficiencies='CO2(16):0.0 CH4(15):2.0 ethane:3.0 H2O(27):0.0 H2(2):0.0 Ar:0.63')''')

        self.lindemann = Reaction(index=8, reactants=[h, o2], products=[ho2],
                                  kinetics=Lindemann(
                                      arrheniusHigh=Arrhenius(A=(1.8e+10, 'cm^3/(mol*s)'), n=0, Ea=(2.385, 'kcal/mol'),
                                                              T0=(1, 'K')),
                                      arrheniusLow=Arrhenius(A=(6.02e+14, 'cm^6/(mol^2*s)'), n=0, Ea=(3, 'kcal/mol'),
                                                             T0=(1, 'K')),
                                      efficiencies={Molecule(smiles="O=C=O"): 3.5, Molecule(smiles="[H][H]"): 2.0,
                                                    Molecule(smiles="O"): 6.0, Molecule(smiles="[Ar]"): 0.5,
                                                    Molecule(smiles="C"): 2.0, Molecule(smiles="CC"): 3.0,
                                                    Molecule(smiles="[O][O]"): 6.0}))

        self.ct_lindemann = ct.Reaction.fromCti('''falloff_reaction('H(3) + O2(6) (+ M) <=> HO2(5) (+ M)',
                 kf=[(1.800000e+10,'cm3/mol/s'), 0.0, (2.385,'kcal/mol')],
                 kf0=[(6.020000e+14,'cm6/mol2/s'), 0.0, (3.0,'kcal/mol')],
                 efficiencies='CO2(16):3.5 CH4(15):2.0 ethane:3.0 H2O(27):6.0 O2(6):6.0 H2(2):2.0 Ar:0.5')''')

    def test_arrhenius(self):
        """
        Tests formation of cantera reactions with Arrhenius or kinetics.
        """

        rmg_objects = [self.arrheniusBi, self.arrheniusBi_irreversible, self.arrheniusMono, self.arrheniusTri]

        ct_objects = [self.ct_arrheniusBi, self.ct_arrheniusBi_irreversible, self.ct_arrheniusMono, self.ct_arrheniusTri]
        converted_ct_objects = [obj.to_cantera(self.species_list, use_chemkin_identifier=True) for obj in rmg_objects]

        for converted_obj, ct_obj in zip(converted_ct_objects, ct_objects):
            # Check that the reaction class is the same
            self.assertEqual(type(converted_obj), type(ct_obj))
            # Check that the reaction string is the same
            self.assertEqual(repr(converted_obj), repr(ct_obj))
            # Check that the Arrhenius string is identical
            self.assertEqual(str(converted_obj.rate), str(ct_obj.rate))

    def test_multi_arrhenius(self):
        """
        Tests formation of cantera reactions with MultiArrhenius kinetics.
        """
        rmg_objects = [self.multiArrhenius]
        ct_objects = [self.ct_multiArrhenius]
        converted_ct_objects = [obj.to_cantera(self.species_list, use_chemkin_identifier=True) for obj in rmg_objects]

        for converted_obj, ct_obj in zip(converted_ct_objects, ct_objects):
            # Check that the same number of reactions are produced
            self.assertEqual(len(converted_obj), len(ct_obj))

            for converted_rxn, ct_rxn in zip(converted_obj, ct_obj):
                # Check that the reaction has the same type
                self.assertEqual(type(converted_rxn), type(ct_rxn))
                # Check that the reaction string is the same
                self.assertEqual(repr(converted_rxn), repr(ct_rxn))
                # Check that the Arrhenius rates are identical
                self.assertEqual(str(converted_rxn.rate), str(ct_rxn.rate))

    def test_pdep_arrhenius(self):
        """
        Tests formation of cantera reactions with PDepArrhenius kinetics.
        """
        rmg_objects = [self.pdepArrhenius]
        ct_objects = [self.ct_pdepArrhenius]
        converted_ct_objects = [obj.to_cantera(self.species_list, use_chemkin_identifier=True) for obj in rmg_objects]

        for converted_obj, ct_obj in zip(converted_ct_objects, ct_objects):
            # Check that the reaction class is the same
            self.assertEqual(type(converted_obj), type(ct_obj))
            # Check that the reaction string is the same
            self.assertEqual(repr(converted_obj), repr(ct_obj))
            # Check that the Arrhenius rates are identical
            self.assertEqual(str(converted_obj.rates), str(ct_obj.rates))

    def test_multi_pdep_arrhenius(self):
        """
        Tests formation of cantera reactions with MultiPDepArrhenius kinetics.
        """

        rmg_objects = [self.multiPdepArrhenius]
        ct_objects = [self.ct_multiPdepArrhenius]
        converted_ct_objects = [obj.to_cantera(self.species_list, use_chemkin_identifier=True) for obj in rmg_objects]

        for converted_obj, ct_obj in zip(converted_ct_objects, ct_objects):
            # Check that the same number of reactions are produced
            self.assertEqual(len(converted_obj), len(ct_obj))

            for converted_rxn, ct_rxn in zip(converted_obj, ct_obj):
                # Check that the reaction has the same type
                self.assertEqual(type(converted_rxn), type(ct_rxn))
                # Check that the reaction string is the same
                self.assertEqual(repr(converted_rxn), repr(ct_rxn))
                # Check that the Arrhenius rates are identical
                self.assertEqual(str(converted_rxn.rates), str(ct_rxn.rates))

    def test_chebyshev(self):
        """
        Tests formation of cantera reactions with Chebyshev kinetics.
        """
        ct_chebyshev = self.chebyshev.to_cantera(self.species_list, use_chemkin_identifier=True)
        self.assertEqual(type(ct_chebyshev), type(self.ct_chebyshev))
        self.assertEqual(repr(ct_chebyshev), repr(self.ct_chebyshev))

        self.assertEqual(ct_chebyshev.Tmax, self.ct_chebyshev.Tmax)
        self.assertEqual(ct_chebyshev.Tmin, self.ct_chebyshev.Tmin)
        self.assertEqual(ct_chebyshev.Pmax, self.ct_chebyshev.Pmax)
        self.assertEqual(ct_chebyshev.Pmin, self.ct_chebyshev.Pmin)
        self.assertTrue((ct_chebyshev.coeffs == self.ct_chebyshev.coeffs).all())

    def test_falloff(self):
        """
        Tests formation of cantera reactions with Falloff kinetics.
        """
        ct_third_body = self.thirdBody.to_cantera(self.species_list, use_chemkin_identifier=True)
        self.assertEqual(type(ct_third_body), type(self.ct_thirdBody))
        self.assertEqual(repr(ct_third_body), repr(self.ct_thirdBody))
        self.assertEqual(str(ct_third_body.rate), str(self.ct_thirdBody.rate))
        self.assertEqual(ct_third_body.efficiencies, self.ct_thirdBody.efficiencies)

        ct_lindemann = self.lindemann.to_cantera(self.species_list, use_chemkin_identifier=True)
        self.assertEqual(type(ct_lindemann), type(self.ct_lindemann))
        self.assertEqual(repr(ct_lindemann), repr(self.ct_lindemann))
        self.assertEqual(ct_lindemann.efficiencies, self.ct_lindemann.efficiencies)
        self.assertEqual(str(ct_lindemann.low_rate), str(self.ct_lindemann.low_rate))
        self.assertEqual(str(ct_lindemann.high_rate), str(self.ct_lindemann.high_rate))
        self.assertEqual(str(ct_lindemann.falloff), str(self.ct_lindemann.falloff))

        ct_troe = self.troe.to_cantera(self.species_list, use_chemkin_identifier=True)
        self.assertEqual(type(ct_troe), type(self.ct_troe))
        self.assertEqual(repr(ct_troe), repr(self.ct_troe))
        self.assertEqual(ct_troe.efficiencies, self.ct_troe.efficiencies)

        self.assertEqual(str(ct_troe.low_rate), str(self.ct_troe.low_rate))
        self.assertEqual(str(ct_troe.high_rate), str(self.ct_troe.high_rate))
        self.assertEqual(str(ct_troe.falloff), str(self.ct_troe.falloff))


################################################################################

if __name__ == '__main__':
    unittest.main(testRunner=unittest.TextTestRunner(verbosity=2))<|MERGE_RESOLUTION|>--- conflicted
+++ resolved
@@ -254,11 +254,11 @@
                                numpy.log10(target),
                                places=0)
 
-<<<<<<< HEAD
+
     def test_get_rate_coefficient_units_from_reaction_order(self):
 
         self.assertEqual(self.rxn1s.generate_reverse_rate_coefficient().A.units, 'm^2/(mol*s)')
-=======
+
     def test_equilibrium_constant_surface_kc(self):
         """
         Test the Reaction.get_equilibrium_constant() method.
@@ -270,7 +270,7 @@
         Kclist = self.rxn1s.get_equilibrium_constants(Tlist, type='Kc')
         for i in range(len(Tlist)):
             self.assertAlmostEqual(Kclist[i] / Kclist0[i], 1.0, 4)
->>>>>>> 1f02a900
+
 
 class TestReaction(unittest.TestCase):
     """
