#!/usr/bin/env python
# -*- coding: utf-8 -*-

###############################################################################
#                                                                             #
# RMG - Reaction Mechanism Generator                                          #
#                                                                             #
# Copyright (c) 2002-2019 Prof. William H. Green (whgreen@mit.edu),           #
# Prof. Richard H. West (r.west@neu.edu) and the RMG Team (rmg_dev@mit.edu)   #
#                                                                             #
# Permission is hereby granted, free of charge, to any person obtaining a     #
# copy of this software and associated documentation files (the 'Software'),  #
# to deal in the Software without restriction, including without limitation   #
# the rights to use, copy, modify, merge, publish, distribute, sublicense,    #
# and/or sell copies of the Software, and to permit persons to whom the       #
# Software is furnished to do so, subject to the following conditions:        #
#                                                                             #
# The above copyright notice and this permission notice shall be included in  #
# all copies or substantial portions of the Software.                         #
#                                                                             #
# THE SOFTWARE IS PROVIDED 'AS IS', WITHOUT WARRANTY OF ANY KIND, EXPRESS OR  #
# IMPLIED, INCLUDING BUT NOT LIMITED TO THE WARRANTIES OF MERCHANTABILITY,    #
# FITNESS FOR A PARTICULAR PURPOSE AND NONINFRINGEMENT. IN NO EVENT SHALL THE #
# AUTHORS OR COPYRIGHT HOLDERS BE LIABLE FOR ANY CLAIM, DAMAGES OR OTHER      #
# LIABILITY, WHETHER IN AN ACTION OF CONTRACT, TORT OR OTHERWISE, ARISING     #
# FROM, OUT OF OR IN CONNECTION WITH THE SOFTWARE OR THE USE OR OTHER         #
# DEALINGS IN THE SOFTWARE.                                                   #
#                                                                             #
###############################################################################

"""
This module provides the :class:`StatMechJob` class, which represents a
statistical mechanics job used to compute and save the statistical mechanics
information for a single species or transition state.
"""

import os.path
import math
import numpy as np
import logging

from rdkit.Chem import GetPeriodicTable

import rmgpy.constants as constants
from rmgpy.species import TransitionState, Species
from rmgpy.statmech.translation import Translation, IdealGasTranslation
from rmgpy.statmech.rotation import Rotation, LinearRotor, NonlinearRotor, KRotor, SphericalTopRotor
from rmgpy.statmech.vibration import Vibration, HarmonicOscillator
from rmgpy.statmech.torsion import Torsion, HinderedRotor, FreeRotor
from rmgpy.statmech.conformer import Conformer
from rmgpy.exceptions import InputError, StatmechError
from rmgpy.quantity import Quantity
from rmgpy.molecule.molecule import Molecule

from arkane.output import prettify
from arkane.log import Log
from arkane.gaussian import GaussianLog
from arkane.molpro import MolproLog
from arkane.qchem import QChemLog
from arkane.common import symbol_by_number
from arkane.common import ArkaneSpecies


################################################################################


class ScanLog(object):
    """
    Represent a text file containing a table of angles and corresponding
    scan energies.
    """

    angleFactors = {
        'radians': 1.0,
        'rad': 1.0,
        'degrees': 180.0 / math.pi,
        'deg': 180.0 / math.pi,
    }
    energyFactors = {
        'J/mol': 1.0,
        'kJ/mol': 1.0 / 1000.,
        'cal/mol': 1.0 / 4.184,
        'kcal/mol': 1.0 / 4184.,
        'cm^-1': 1.0 / (constants.h * constants.c * 100. * constants.Na),
        'hartree': 1.0 / (constants.E_h * constants.Na),
    }

    def __init__(self, path):
        self.path = path

    def load(self):
        """
        Load the scan energies from the file. Returns arrays containing the
        angles (in radians) and energies (in J/mol).
        """
<<<<<<< HEAD
        angles = []; energies = []
        angleUnits = None; energyUnits = None
        angleFactor = None; energyFactor = None
=======
        angles, energies = [], []
        angleUnits, energyUnits, angleFactor, energyFactor = None, None, None, None
>>>>>>> cc9eaf3c

        with open(self.path, 'r') as stream:
            for line in stream:
                line = line.strip()
<<<<<<< HEAD
                if line == '': continue
=======
                if line == '':
                    continue
>>>>>>> cc9eaf3c

                tokens = line.split()
                if angleUnits is None or energyUnits is None:
                    angleUnits = tokens[1][1:-1]
                    energyUnits = tokens[3][1:-1]

                    try:
                        angleFactor = ScanLog.angleFactors[angleUnits]
                    except KeyError:
                        raise ValueError('Invalid angle units {0!r}.'.format(angleUnits))
                    try:
                        energyFactor = ScanLog.energyFactors[energyUnits]
                    except KeyError:
                        raise ValueError('Invalid energy units {0!r}.'.format(energyUnits))

                else:
                    angles.append(float(tokens[0]) / angleFactor)
                    energies.append(float(tokens[1]) / energyFactor)

<<<<<<< HEAD
        angles = numpy.array(angles)
        energies = numpy.array(energies)
=======
        angles = np.array(angles)
        energies = np.array(energies)
>>>>>>> cc9eaf3c
        energies -= energies[0]

        return angles, energies

    def save(self, angles, energies, angleUnits='radians', energyUnits='kJ/mol'):
        """
        Save the scan energies to the file using the given `angles` in radians
        and corresponding energies `energies` in J/mol. The file is created to
        use the given `angleUnits` for angles and `energyUnits` for energies.
        """
        assert len(angles) == len(energies)

        try:
            angleFactor = ScanLog.angleFactors[angleUnits]
        except KeyError:
            raise ValueError('Invalid angle units {0!r}.'.format(angleUnits))
        try:
            energyFactor = ScanLog.energyFactors[energyUnits]
        except KeyError:
            raise ValueError('Invalid energy units {0!r}.'.format(energyUnits))

        with open(self.path, 'w') as stream:
            stream.write('{0:>24} {1:>24}\n'.format(
                'Angle ({0})'.format(angleUnits),
                'Energy ({0})'.format(energyUnits),
            ))
            for angle, energy in zip(angles, energies):
                stream.write('{0:23.10f} {1:23.10f}\n'.format(angle * angleFactor, energy * energyFactor))


################################################################################


def hinderedRotor(scanLog, pivots, top, symmetry=None, fit='best'):
    """Read a hindered rotor directive, and return the attributes in a list"""
    return [scanLog, pivots, top, symmetry, fit]


def freeRotor(pivots, top, symmetry):
    """Read a free rotor directive, and return the attributes in a list"""
    return [pivots, top, symmetry]


class StatMechJob(object):
    """
    A representation of a Arkane statistical mechanics job. This job is used
    to compute and save the statistical mechanics information for a single
    species or transition state.
    """

    def __init__(self, species, path):
        self.species = species
        self.path = path
        self.modelChemistry = ''
        self.frequencyScaleFactor = 1.0
        self.includeHinderedRotors = True
        self.applyAtomEnergyCorrections = True
        self.applyBondEnergyCorrections = True
        self.atomEnergies = None
        self.supporting_info = [self.species.label]
        self.bonds = None
        self.arkane_species = ArkaneSpecies(species=species)

    def execute(self, outputFile=None, plot=False, pdep=False):
        """
        Execute the statistical mechanics job, saving the results to the
        given `outputFile` on disk.
        """
        self.load(pdep)
        if outputFile is not None:
            self.save(outputFile)
        logging.debug('Finished statmech job for species {0}.'.format(self.species))
        logging.debug(repr(self.species))

    def load(self, pdep=False):
        """
        Load the statistical mechanics parameters for each conformer from
        the associated files on disk. Creates :class:`Conformer` objects for
        each conformer and appends them to the list of conformers on the
        species object.
        """
        path = self.path
        is_ts = isinstance(self.species, TransitionState)
        _, file_extension = os.path.splitext(path)
        if file_extension in ['.yml', '.yaml']:
            self.arkane_species.load_yaml(path=path, species=self.species, pdep=pdep)
            self.species.conformer = self.arkane_species.conformer
            if is_ts:
                self.species.frequency = self.arkane_species.imaginary_frequency
            else:
                self.species.transportData = self.arkane_species.transport_data
                self.species.energyTransferModel = self.arkane_species.energy_transfer_model
                if self.arkane_species.adjacency_list is not None:
                    self.species.molecule = [Molecule().fromAdjacencyList(adjlist=self.arkane_species.adjacency_list)]
                elif self.arkane_species.inchi is not None:
                    self.species.molecule = [Molecule().fromInChI(inchistr=self.arkane_species.inchi)]
                elif self.arkane_species.smiles is not None:
                    self.species.molecule = [Molecule().fromSMILES(smilesstr=self.arkane_species.smiles)]
            return

        logging.info('Loading statistical mechanics parameters for {0}...'.format(self.species.label))

        global_context = {
            '__builtins__': None,
        }
        local_context = {
            '__builtins__': None,
            'True': True,
            'False': False,
            'HinderedRotor': hinderedRotor,
            'FreeRotor': freeRotor,
            # File formats
            'GaussianLog': GaussianLog,
            'QChemLog': QChemLog,
            'MolproLog': MolproLog,
            'ScanLog': ScanLog,
            'Log': Log
        }

        directory = os.path.abspath(os.path.dirname(path))

        with open(path, 'r') as f:
            try:
                exec f in global_context, local_context
            except (NameError, TypeError, SyntaxError):
                logging.error('The species file {0} was invalid:'.format(path))
                raise

        if self.bonds is None:
            try:
                self.bonds = local_context['bonds']
            except KeyError:
                self.bonds = {}

        try:
            linear = local_context['linear']
        except KeyError:
            linear = None

        try:
            externalSymmetry = local_context['externalSymmetry']
        except KeyError:
            externalSymmetry = None

        try:
            spinMultiplicity = local_context['spinMultiplicity']
        except KeyError:
            spinMultiplicity = 0

        try:
            opticalIsomers = local_context['opticalIsomers']
        except KeyError:
            logging.debug('No opticalIsomers provided, estimating them from the quantum file.')
            opticalIsomers = None

        try:
            energy = local_context['energy']
        except KeyError:
            raise InputError('Required attribute "energy" not found in species file {0!r}.'.format(path))
        if isinstance(energy, dict):
            energy = {k.lower(): v for k, v in energy.items()}  # Make model chemistries lower-case
            try:
                energy = energy[self.modelChemistry]
            except KeyError:
                raise InputError('Model chemistry {0!r} not found in from dictionary of energy values in species file '
                                 '{1!r}.'.format(self.modelChemistry, path))
        e0, e_electronic = None, None  # E0 = e_electronic + ZPE
        energyLog = None
        if isinstance(energy, Log) and not isinstance(energy, (GaussianLog, QChemLog, MolproLog)):
            energyLog = determine_qm_software(os.path.join(directory, energy.path))
        elif isinstance(energy, (GaussianLog, QChemLog, MolproLog)):
            energyLog = energy
            energyLog.path = os.path.join(directory, energyLog.path)
        elif isinstance(energy, float):
            e_electronic = energy
        elif isinstance(energy, tuple) and len(energy) == 2:
            # this is likely meant to be a quantity object with ZPE already accounted for
            energy = Quantity(energy)
            e_0 = energy.value_si  # in J/mol
        elif isinstance(energy, tuple) and len(energy) == 3:
            if energy[2].lower() == 'e_electronic':
                energy = Quantity(energy[:2])
                e_electronic = energy.value_si / constants.E_h / constants.Na  # convert J/mol to Hartree
            elif energy[2].lower() in ['e0']:
                energy = Quantity(energy[:2])
                e0 = energy.value_si  # in J/mol
            else:
                raise InputError('The third argument for E0 energy value should be e_elect (for energy w/o ZPE) '
                                 'or E0 (including the ZPE). Got: {0}'.format(energy[2]))
        try:
            geomLog = local_context['geometry']
        except KeyError:
            raise InputError('Required attribute "geometry" not found in species file {0!r}.'.format(path))
        if isinstance(geomLog, Log) and not isinstance(energy, (GaussianLog, QChemLog, MolproLog)):
            geomLog = determine_qm_software(os.path.join(directory, geomLog.path))
        else:
            geomLog.path = os.path.join(directory, geomLog.path)

        try:
            statmechLog = local_context['frequencies']
        except KeyError:
            raise InputError('Required attribute "frequencies" not found in species file {0!r}.'.format(path))
        if isinstance(statmechLog, Log) and not isinstance(energy, (GaussianLog, QChemLog, MolproLog)):
            statmechLog = determine_qm_software(os.path.join(directory, statmechLog.path))
        else:
            statmechLog.path = os.path.join(directory, statmechLog.path)

        if 'frequencyScaleFactor' in local_context:
            logging.warning('Ignoring frequency scale factor in species file {0!r}.'.format(path))

        rotors = []
        if self.includeHinderedRotors:
            try:
                rotors = local_context['rotors']
            except KeyError:
                pass

        # If hindered/free rotors are included in Statmech job, ensure that the same (freq) log file is used for
        # both the species's optimized geometry and Hessian. This approach guarantees that the geometry and Hessian
        # will be defined in the same Cartesian coordinate system ("Input Orientation", as opposed to
        # "Standard Orientation", or something else). Otherwise, if the geometry and Hessian are read from different
        # log files, it is very easy for them to be defined in different coordinate systems, unless the user is very
        # careful. The current implementation only performs this check for Gaussian logs. If QChem logs are used, only
        # a warning is output reminding the user to ensure the geometry and Hessian are defined in consistent
        # coordinates.
        if len(rotors) > 0:
            if isinstance(statmechLog, GaussianLog):
                if statmechLog.path != geomLog.path:
                    raise InputError('For {0!r}, the geometry log, {1!r}, and frequency log, {2!r}, are not the same.'
                                     ' In order to ensure the geometry and Hessian of {0!r} are defined in consistent'
                                     ' coordinate systems for hindered/free rotor projection, either use the frequency'
                                     ' log for both geometry and frequency, or remove rotors.'.format(
                                      self.species.label, geomLog.path, statmechLog.path))
            elif isinstance(statmechLog, QChemLog):
                logging.warning('QChem log will be used for Hessian of {0!r}. Please verify that the geometry'
                                ' and Hessian of {0!r} are defined in the same coordinate system'.format(
                                 self.species.label))

        logging.debug('    Reading molecular degrees of freedom...')
        conformer, unscaled_frequencies = statmechLog.loadConformer(symmetry=externalSymmetry,
                                                                    spinMultiplicity=spinMultiplicity,
                                                                    opticalIsomers=opticalIsomers,
                                                                    label=self.species.label)
        translational_mode_exists = False
        for mode in conformer.modes:
            if isinstance(mode, (LinearRotor, NonlinearRotor)):
                self.supporting_info.append(mode)
                break
            if isinstance(mode, (Translation, IdealGasTranslation)):
                translational_mode_exists = True
        if unscaled_frequencies:
            self.supporting_info.append(unscaled_frequencies)

        if not translational_mode_exists:
            # Sometimes the translational mode is not appended to modes for monoatomic species
            conformer.modes.append(IdealGasTranslation(mass=self.species.molecularWeight))

        if conformer.spinMultiplicity == 0:
            raise ValueError("Could not read spin multiplicity from log file {0},\n"
                             "please specify the multiplicity in the input file.".format(self.path))

        logging.debug('    Reading optimized geometry...')
        coordinates, number, mass = geomLog.loadGeometry()

        # Infer atoms from geometry
        atoms = {}
        for atom_num in number:
            try:
                symbol = symbol_by_number[atom_num]
            except KeyError:
                raise Exception('Could not recognize element number {0}.'.format(atom_num))
            atoms[symbol] = atoms.get(symbol, 0) + 1

        # Save atoms for use in writing thermo output
        if isinstance(self.species, Species):
            self.species.props['elementCounts'] = atoms

        conformer.coordinates = (coordinates, "angstroms")
        conformer.number = number
        conformer.mass = (mass, "amu")

        # The 1.014 factor represents the relationship between the harmonic frequencies scaling factor
        # and the zero point energy scaling factor, see https://pubs.acs.org/doi/10.1021/ct100326h Section 3.1.3.
        zpe_scale_factor = self.frequencyScaleFactor / 1.014

        logging.debug('    Reading energy...')
        if e0 is None:
            if e_electronic is None:
                # The energy read from the log file is without the ZPE
                e_electronic = energyLog.loadEnergy(zpe_scale_factor)  # in J/mol
            else:
                e_electronic *= constants.E_h * constants.Na  # convert Hartree/particle into J/mol
            if not self.applyAtomEnergyCorrections:
                logging.warning('Atom corrections are not being used. Do not trust energies and thermo.')
            e_electronic = applyEnergyCorrections(e_electronic, self.modelChemistry, atoms, self.bonds,
                                                  atomEnergies=self.atomEnergies,
                                                  applyAtomEnergyCorrections=self.applyAtomEnergyCorrections,
                                                  applyBondEnergyCorrections=self.applyBondEnergyCorrections)
            # Get ZPE only for polyatomic species (monoatomic species don't have frequencies, so ZPE = 0)
            zpe = statmechLog.loadZeroPointEnergy() * zpe_scale_factor if len(number) > 1 else 0
            logging.debug('Scaled zero point energy (ZPE) is {0} J/mol'.format(zpe))

            e0 = e_electronic + zpe

            logging.debug('         Harmonic frequencies scaling factor used = {0:g}'.format(self.frequencyScaleFactor))
            logging.debug('         Zero point energy scaling factor used = {0:g}'.format(zpe_scale_factor))
            logging.debug('         Scaled ZPE (0 K) = {0:g} kcal/mol'.format(zpe / 4184.))
            logging.debug('         E0 (0 K) = {0:g} kcal/mol'.format(e0 / 4184.))

        conformer.E0 = (e0 * 0.001, "kJ/mol")

        # If loading a transition state, also read the imaginary frequency
        if is_ts:
            neg_freq = statmechLog.loadNegativeFrequency()
            self.species.frequency = (neg_freq * self.frequencyScaleFactor, "cm^-1")
            self.supporting_info.append(neg_freq)

        # Read and fit the 1D hindered rotors if applicable
        # If rotors are found, the vibrational frequencies are also
        # recomputed with the torsional modes removed

        F = statmechLog.loadForceConstantMatrix()

        if F is not None and len(mass) > 1 and len(rotors) > 0:

            logging.debug('    Fitting {0} hindered rotors...'.format(len(rotors)))
            rotorCount = 0
            for q in rotors:
                symmetry = None
                if len(q) == 3:
                    # No potential scan is given, this is a free rotor
                    pivots, top, symmetry = q
                    inertia = conformer.getInternalReducedMomentOfInertia(pivots, top) * constants.Na * 1e23
                    rotor = FreeRotor(inertia=(inertia, "amu*angstrom^2"), symmetry=symmetry)
                    conformer.modes.append(rotor)
                    rotorCount += 1
                elif len(q) in [4, 5]:
                    # This is a hindered rotor
                    if len(q) == 5:
                        scanLog, pivots, top, symmetry, fit = q
                    elif len(q) == 4:
                        # the symmetry number will be derived from the scan
                        scanLog, pivots, top, fit = q
                    # Load the hindered rotor scan energies
                    if isinstance(scanLog, Log) and not isinstance(energy, (GaussianLog, QChemLog, MolproLog)):
                        scanLog = determine_qm_software(os.path.join(directory, scanLog.path))
                    if isinstance(scanLog, GaussianLog):
                        scanLog.path = os.path.join(directory, scanLog.path)
                        v_list, angle = scanLog.loadScanEnergies()
                        scanLogOutput = ScanLog(os.path.join(directory, '{0}_rotor_{1}.txt'.format(
                            self.species.label, rotorCount + 1)))
                        scanLogOutput.save(angle, v_list)
                    elif isinstance(scanLog, QChemLog):
                        scanLog.path = os.path.join(directory, scanLog.path)
                        v_list, angle = scanLog.loadScanEnergies()
                        scanLogOutput = ScanLog(os.path.join(directory, '{0}_rotor_{1}.txt'.format(
                            self.species.label, rotorCount + 1)))
                        scanLogOutput.save(angle, v_list)
                    elif isinstance(scanLog, ScanLog):
                        scanLog.path = os.path.join(directory, scanLog.path)
                        angle, v_list = scanLog.load()
                    else:
                        raise InputError('Invalid log file type {0} for scan log.'.format(scanLog.__class__))

                    if symmetry is None:
                        symmetry = determine_rotor_symmetry(v_list, self.species.label, pivots)
                    inertia = conformer.getInternalReducedMomentOfInertia(pivots, top) * constants.Na * 1e23

                    cosineRotor = HinderedRotor(inertia=(inertia, "amu*angstrom^2"), symmetry=symmetry)
                    cosineRotor.fitCosinePotentialToData(angle, v_list)
                    fourierRotor = HinderedRotor(inertia=(inertia, "amu*angstrom^2"), symmetry=symmetry)
                    fourierRotor.fitFourierPotentialToData(angle, v_list)

                    Vlist_cosine = np.zeros_like(angle)
                    Vlist_fourier = np.zeros_like(angle)
                    for i in range(angle.shape[0]):
                        Vlist_cosine[i] = cosineRotor.getPotential(angle[i])
                        Vlist_fourier[i] = fourierRotor.getPotential(angle[i])

                    if fit == 'cosine':
                        rotor = cosineRotor
                        rotorCount += 1
                        conformer.modes.append(rotor)
                    elif fit == 'fourier':
                        rotor = fourierRotor
                        rotorCount += 1
                        conformer.modes.append(rotor)
                    elif fit == 'best':
                        rms_cosine = np.sqrt(np.sum((Vlist_cosine - v_list) * (Vlist_cosine - v_list)) /
                                                (len(v_list) - 1)) / 4184.
                        rms_fourier = np.sqrt(np.sum((Vlist_fourier - v_list) * (Vlist_fourier - v_list)) /
                                                 (len(v_list) - 1)) / 4184.

                        # Keep the rotor with the most accurate potential
                        rotor = cosineRotor if rms_cosine < rms_fourier else fourierRotor
                        # However, keep the cosine rotor if it is accurate enough, the
                        # fourier rotor is not significantly more accurate, and the cosine
                        # rotor has the correct symmetry
                        if rms_cosine < 0.05 and rms_cosine / rms_fourier < 2.0 and rms_cosine / rms_fourier < 4.0 \
                                and symmetry == cosineRotor.symmetry:
                            rotor = cosineRotor

                        conformer.modes.append(rotor)

                        self.plotHinderedRotor(angle, v_list, cosineRotor, fourierRotor, rotor, rotorCount, directory)

                        rotorCount += 1

            logging.debug('    Determining frequencies from reduced force constant matrix...')
            frequencies = np.array(projectRotors(conformer, F, rotors, linear, is_ts, label=self.species.label))

        elif len(conformer.modes) > 2:
            if len(rotors) > 0:
                logging.warn('Force Constant Matrix Missing Ignoring rotors, if running Gaussian if not already'
                             ' present you need to add the keyword iop(7/33=1) in your Gaussian frequency job for'
                             ' Gaussian to generate the force constant matrix, if running Molpro include keyword print,'
                             ' hessian')
            frequencies = conformer.modes[2].frequencies.value_si
            rotors = np.array([])
        else:
            if len(rotors) > 0:
                logging.warn('Force Constant Matrix Missing Ignoring rotors, if running Gaussian if not already'
                             ' present you need to add the keyword iop(7/33=1) in your Gaussian frequency job for'
                             ' Gaussian to generate the force constant matrix, if running Molpro include keyword print,'
                             ' hessian')
            frequencies = np.array([])
            rotors = np.array([])

        for mode in conformer.modes:
            if isinstance(mode, HarmonicOscillator):
                mode.frequencies = (frequencies * self.frequencyScaleFactor, "cm^-1")

        self.species.conformer = conformer

    def save(self, outputFile):
        """
        Save the results of the statistical mechanics job to the file located
        at `path` on disk.
        """

        logging.info('Saving statistical mechanics parameters for {0}...'.format(self.species.label))
        f = open(outputFile, 'a')

        conformer = self.species.conformer
        coordinates = conformer.coordinates.value_si * 1e10
        number = conformer.number.value_si

        f.write('# Coordinates for {0} in Input Orientation (angstroms):\n'.format(self.species.label))
        for i in range(coordinates.shape[0]):
            x = coordinates[i, 0]
            y = coordinates[i, 1]
            z = coordinates[i, 2]
            f.write('#   {0} {1:9.4f} {2:9.4f} {3:9.4f}\n'.format(symbol_by_number[number[i]], x, y, z))

        result = 'conformer(label={0!r}, E0={1!r}, modes={2!r}, spinMultiplicity={3:d}, opticalIsomers={4:d}'.format(
            self.species.label,
            conformer.E0,
            conformer.modes,
            conformer.spinMultiplicity,
            conformer.opticalIsomers,
        )
        try:
            result += ', frequency={0!r}'.format(self.species.frequency)
        except AttributeError:
            pass
        result += ')'
        f.write('{0}\n\n'.format(prettify(result)))
        f.close()

    def plotHinderedRotor(self, angle, v_list, cosineRotor, fourierRotor, rotor, rotorIndex, directory):
        """
        Plot the potential for the rotor, along with its cosine and Fourier
        series potential fits. The plot is saved to a set of files of the form
        ``hindered_rotor_1.pdf``.
        """
        try:
            import pylab
        except ImportError:
            return

        phi = np.arange(0, 6.3, 0.02, np.float64)
        Vlist_cosine = np.zeros_like(phi)
        Vlist_fourier = np.zeros_like(phi)
        for i in range(phi.shape[0]):
            Vlist_cosine[i] = cosineRotor.getPotential(phi[i])
            Vlist_fourier[i] = fourierRotor.getPotential(phi[i])

        fig = pylab.figure(figsize=(6, 5))
        pylab.plot(angle, v_list / 4184., 'ok')
        linespec = '-r' if rotor is cosineRotor else '--r'
        pylab.plot(phi, Vlist_cosine / 4184., linespec)
        linespec = '-b' if rotor is fourierRotor else '--b'
        pylab.plot(phi, Vlist_fourier / 4184., linespec)
        pylab.legend(['scan', 'cosine', 'fourier'], loc=1)
        pylab.xlim(0, 2 * constants.pi)
        pylab.xlabel('Angle')
        pylab.ylabel('Potential (kcal/mol)')
        pylab.title('{0} hindered rotor #{1:d}'.format(self.species.label, rotorIndex + 1))

        axes = fig.get_axes()[0]
        axes.set_xticks([float(j * constants.pi / 4) for j in range(0, 9)])
        axes.set_xticks([float(j * constants.pi / 8) for j in range(0, 17)], minor=True)
        axes.set_xticklabels(
            ['$0$', '$\pi/4$', '$\pi/2$', '$3\pi/4$', '$\pi$', '$5\pi/4$', '$3\pi/2$', '$7\pi/4$', '$2\pi$'])

        pylab.savefig(os.path.join(directory, '{0}_rotor_{1:d}.pdf'.format(self.species.label, rotorIndex + 1)))
        pylab.close()


################################################################################


def applyEnergyCorrections(E0, modelChemistry, atoms, bonds,
                           atomEnergies=None, applyAtomEnergyCorrections=True, applyBondEnergyCorrections=False):
    """
    Given an energy `E0` in J/mol as read from the output of a quantum chemistry
    calculation at a given `modelChemistry`, adjust the energy such that it
    is consistent with the normal gas-phase reference states. `atoms` is a
    dictionary associating element symbols with the number of that element in
    the molecule. The atom energies are in Hartrees, which are from single
    atom calculations using corresponding model chemistries.

    The assumption for the multiplicity of each atom is:
    H doublet, C triplet, O triplet, N quartet, S triplet, P quartet, I doublet.

    `bonds` is a dictionary associating bond types with the number
    of that bond in the molecule.
    """

    if applyAtomEnergyCorrections:
        # Spin orbit correction (SOC) in Hartrees
<<<<<<< HEAD
        # Values taken from ref 22 of http://dx.doi.org/10.1063/1.477794 and converted to hartrees
        # Values in millihartree are also available (with fewer significant figures) from table VII of http://dx.doi.org/10.1063/1.473182
        # Iodine SOC calculated as a weighted average of the electronic spin splittings of the lowest energy state. The splittings are
        # obtained from Huber, K.P.; Herzberg, G., Molecular Spectra and Molecular Structure. IV. Constants of Diatomic Molecules, Van Nostrand Reinhold Co., 1979
        # Bromine SOC taken from https://cccbdb.nist.gov/elecspin.asp

        SOC = {'H': 0.0, 'N': 0.0, 'O': -0.000355, 'C': -0.000135, 'F':-0.0006135, 'S': -0.000893, 'P': 0.0, 'I':-0.011547226, 'Cl':-0.001338, 'Br':-0.005597}
=======
        # Values taken from ref 22 of http://dx.doi.org/10.1063/1.477794 and converted to Hartrees
        # Values in milli-Hartree are also available (with fewer significant figures) from table VII of
        # http://dx.doi.org/10.1063/1.473182
        # Iodine SOC calculated as a weighted average of the electronic spin splittings of the lowest energy state.
        # The splittings are obtained from Huber, K.P.; Herzberg, G., Molecular Spectra and Molecular Structure. IV.
        # Constants of Diatomic Molecules, Van Nostrand Reinhold Co., 1979
        SOC = {'H': 0.0, 'N': 0.0, 'O': -0.000355, 'C': -0.000135, 'S': -0.000893, 'P': 0.0, 'I': -0.011547226, }
>>>>>>> cc9eaf3c

        # Step 1: Reference all energies to a model chemistry-independent basis
        # by subtracting out that model chemistry's atomic energies
        # All model chemistries here should be lower-case because the user input is changed to lower-case
        if atomEnergies is None:
            # Note: If your model chemistry does not include spin orbit coupling, you should add the corrections
            # to the energies here
            if modelChemistry.startswith('cbs-qb3'):
                # only check start of string to allow different bond corrections (see below)
                atomEnergies = {'H': -0.499818 + SOC['H'], 'N': -54.520543 + SOC['N'], 'O': -74.987624 + SOC['O'],
                                'C': -37.785385 + SOC['C'], 'P': -340.817186 + SOC['P'], 'S': -397.657360 + SOC['S']}
            elif modelChemistry == 'm06-2x/cc-pvtz':
<<<<<<< HEAD
                atomEnergies = {'H':-0.498135 + SOC['H'], 'N':-54.586780 + SOC['N'], 'O':-75.064242 + SOC['O'], 'C':-37.842468 + SOC['C'], 'P':-341.246985 + SOC['P'], 'S': -398.101240 + SOC['S'],'F':-99.730200 + SOC['F'],'Cl':-460.140693+ SOC['Cl'],'Br': -2574.198266+SOC['Br']}
=======
                atomEnergies = {'H': -0.498135 + SOC['H'], 'N': -54.586780 + SOC['N'], 'O': -75.064242 + SOC['O'],
                                'C': -37.842468 + SOC['C'], 'P': -341.246985 + SOC['P'], 'S': -398.101240 + SOC['S']}
>>>>>>> cc9eaf3c
            elif modelChemistry == 'g3':
                atomEnergies = {'H': -0.5010030, 'N': -54.564343, 'O': -75.030991, 'C': -37.827717, 'P': -341.116432,
                                'S': -397.961110}
            elif modelChemistry == 'm08so/mg3s*':
                # * indicates that the grid size used in the [QChem] electronic
                # structure calculation utilized 75 radial points and 434 angular points
                # (i.e,, this is specified in the $rem section of the [qchem] input file as: XC_GRID 000075000434)
                atomEnergies = {'H': -0.5017321350 + SOC['H'], 'N': -54.5574039365 + SOC['N'],
                                'O': -75.0382931348 + SOC['O'], 'C': -37.8245648740 + SOC['C'],
                                'P': -341.2444299005 + SOC['P'], 'S': -398.0940312227 + SOC['S']}
            elif modelChemistry == 'klip_1':
                atomEnergies = {'H': -0.50003976 + SOC['H'], 'N': -54.53383153 + SOC['N'], 'O': -75.00935474 + SOC['O'],
                                'C': -37.79266591 + SOC['C']}
            elif modelChemistry == 'klip_2':
                # Klip QCI(tz,qz)
                atomEnergies = {'H': -0.50003976 + SOC['H'], 'N': -54.53169400 + SOC['N'], 'O': -75.00714902 + SOC['O'],
                                'C': -37.79060419 + SOC['C']}
            elif modelChemistry == 'klip_3':
                # Klip QCI(dz,tz)
                atomEnergies = {'H': -0.50005578 + SOC['H'], 'N': -54.53128140 + SOC['N'], 'O': -75.00356581 + SOC['O'],
                                'C': -37.79025175 + SOC['C']}

            elif modelChemistry == 'klip_2_cc':
                # Klip CCSD(T)(tz,qz)
                atomEnergies = {'H': -0.50003976 + SOC['H'], 'O': -75.00681155 + SOC['O'], 'C': -37.79029443 + SOC['C']}

            elif modelChemistry == 'ccsd(t)-f12/cc-pvdz-f12_h-tz':
                atomEnergies = {'H': -0.499946213243 + SOC['H'], 'N': -54.526406291655 + SOC['N'],
                                'O': -74.995458316117 + SOC['O'], 'C': -37.788203485235 + SOC['C']}
            elif modelChemistry == 'ccsd(t)-f12/cc-pvdz-f12_h-qz':
<<<<<<< HEAD
                atomEnergies = {'H':-0.499994558325 + SOC['H'], 'N':-54.526406291655 + SOC['N'], 'O':-74.995458316117+ SOC['O'], 'C':-37.788203485235+ SOC['C']}
            elif modelChemistry == 'ccsd(t)/aug-cc-pv(d,t)z//m06-2x/aug-cc-pvtz':
                atomEnergies = {'H':-0.49998777297075814+ SOC['H'], 'Cl':-459.709483518952 + SOC['Cl'], 'O':-75.005452028965+ SOC['O'], 'C':-37.790518178129+ SOC['C']}
=======
                atomEnergies = {'H': -0.499994558325 + SOC['H'], 'N': -54.526406291655 + SOC['N'],
                                'O': -74.995458316117 + SOC['O'], 'C': -37.788203485235 + SOC['C']}
>>>>>>> cc9eaf3c

            # We are assuming that SOC is included in the Bond Energy Corrections
            elif modelChemistry == 'ccsd(t)-f12/cc-pvdz-f12':
                atomEnergies = {'H': -0.499811124128, 'N': -54.526406291655, 'O': -74.995458316117,
                                'C': -37.788203485235, 'S': -397.663040369707}
            elif modelChemistry == 'ccsd(t)-f12/cc-pvtz-f12':
                atomEnergies = {'H': -0.499946213243, 'N': -54.53000909621, 'O': -75.004127673424,
                                'C': -37.789862146471, 'S': -397.675447487865}
            elif modelChemistry == 'ccsd(t)-f12/cc-pvqz-f12':
                atomEnergies = {'H': -0.499994558325, 'N': -54.530515226371, 'O': -75.005600062003,
                                'C': -37.789961656228, 'S': -397.676719774973}
            elif modelChemistry == 'ccsd(t)-f12/cc-pcvdz-f12':
                atomEnergies = {'H': -0.499811124128 + SOC['H'], 'N': -54.582137180344 + SOC['N'],
                                'O': -75.053045547421 + SOC['O'], 'C': -37.840869118707 + SOC['C']}
            elif modelChemistry == 'ccsd(t)-f12/cc-pcvtz-f12':
                atomEnergies = {'H': -0.499946213243 + SOC['H'], 'N': -54.588545831900 + SOC['N'],
                                'O': -75.065995072347 + SOC['O'], 'C': -37.844662139972 + SOC['C']}
            elif modelChemistry == 'ccsd(t)-f12/cc-pcvqz-f12':
                atomEnergies = {'H': -0.499994558325 + SOC['H'], 'N': -54.589137594139 + SOC['N'],
                                'O': -75.067412234737 + SOC['O'], 'C': -37.844893820561 + SOC['C']}
            elif modelChemistry == 'ccsd(t)-f12/cc-pvtz-f12(-pp)':
                atomEnergies = {'H': -0.499946213243 + SOC['H'], 'N': -54.53000909621 + SOC['N'],
                                'O': -75.004127673424 + SOC['O'], 'C': -37.789862146471 + SOC['C'],
                                'S': -397.675447487865 + SOC['S'], 'I': -294.81781766 + SOC['I']}
            # ccsd(t)/aug-cc-pvtz(-pp) atomic energies were fit to a set of 8 small molecules:
            # CH4, CH3OH, H2S, H2O, SO2, HI, I2, CH3I
            elif modelChemistry == 'ccsd(t)/aug-cc-pvtz(-pp)':
                atomEnergies = {'H': -0.499821176024 + SOC['H'], 'O': -74.96738492 + SOC['O'],
                                'C': -37.77385697 + SOC['C'], 'S': -397.6461604 + SOC['S'],
                                'I': -294.7958443 + SOC['I']}

            elif modelChemistry == 'ccsd(t)-f12/aug-cc-pvdz':
                # note that all atom corrections but S are fitted, the correction for S is calculated
                atomEnergies = {'H': -0.499459066131 + SOC['H'], 'N': -54.524279516472 + SOC['N'],
                                'O': -74.992097308083 + SOC['O'], 'C': -37.786694171716 + SOC['C'],
                                'S': -397.648733842400 + SOC['S']}
            elif modelChemistry == 'ccsd(t)-f12/aug-cc-pvtz':
                atomEnergies = {'H': -0.499844820798 + SOC['H'], 'N': -54.527419359906 + SOC['N'],
                                'O': -75.000001429806 + SOC['O'], 'C': -37.788504810868 + SOC['C'],
                                'S': -397.666903000231 + SOC['S']}
            elif modelChemistry == 'ccsd(t)-f12/aug-cc-pvqz':
                atomEnergies = {'H': -0.499949526073 + SOC['H'], 'N': -54.529569719016 + SOC['N'],
                                'O': -75.004026586610 + SOC['O'], 'C': -37.789387892348 + SOC['C'],
                                'S': -397.671214204994 + SOC['S']}

            elif modelChemistry == 'b-ccsd(t)-f12/cc-pvdz-f12':
                atomEnergies = {'H': -0.499811124128 + SOC['H'], 'N': -54.523269942190 + SOC['N'],
                                'O': -74.990725918500 + SOC['O'], 'C': -37.785409916465 + SOC['C'],
                                'S': -397.658155086033 + SOC['S']}
            elif modelChemistry == 'b-ccsd(t)-f12/cc-pvtz-f12':
                atomEnergies = {'H': -0.499946213243 + SOC['H'], 'N': -54.528135889213 + SOC['N'],
                                'O': -75.001094055506 + SOC['O'], 'C': -37.788233578503 + SOC['C'],
                                'S': -397.671745425929 + SOC['S']}
            elif modelChemistry == 'b-ccsd(t)-f12/cc-pvqz-f12':
                atomEnergies = {'H': -0.499994558325 + SOC['H'], 'N': -54.529425753163 + SOC['N'],
                                'O': -75.003820485005 + SOC['O'], 'C': -37.789006506290 + SOC['C'],
                                'S': -397.674145126931 + SOC['S']}
            elif modelChemistry == 'b-ccsd(t)-f12/cc-pcvdz-f12':
                atomEnergies = {'H': -0.499811124128 + SOC['H'], 'N': -54.578602780288 + SOC['N'],
                                'O': -75.048064317367 + SOC['O'], 'C': -37.837592033417 + SOC['C']}
            elif modelChemistry == 'b-ccsd(t)-f12/cc-pcvtz-f12':
                atomEnergies = {'H': -0.499946213243 + SOC['H'], 'N': -54.586402551258 + SOC['N'],
                                'O': -75.062767632757 + SOC['O'], 'C': -37.842729156944 + SOC['C']}
            elif modelChemistry == 'b-ccsd(t)-f12/cc-pcvqz-f12':
                atomEnergies = {'H': -0.49999456 + SOC['H'], 'N': -54.587781507581 + SOC['N'],
                                'O': -75.065397706471 + SOC['O'], 'C': -37.843634971592 + SOC['C']}

            elif modelChemistry == 'b-ccsd(t)-f12/aug-cc-pvdz':
                atomEnergies = {'H': -0.499459066131 + SOC['H'], 'N': -54.520475581942 + SOC['N'],
                                'O': -74.986992215049 + SOC['O'], 'C': -37.783294495799 + SOC['C']}
            elif modelChemistry == 'b-ccsd(t)-f12/aug-cc-pvtz':
                atomEnergies = {'H': -0.499844820798 + SOC['H'], 'N': -54.524927371700 + SOC['N'],
                                'O': -74.996328829705 + SOC['O'], 'C': -37.786320700792 + SOC['C']}
            elif modelChemistry == 'b-ccsd(t)-f12/aug-cc-pvqz':
                atomEnergies = {'H': -0.499949526073 + SOC['H'], 'N': -54.528189769291 + SOC['N'],
                                'O': -75.001879610563 + SOC['O'], 'C': -37.788165047059 + SOC['C']}

            elif modelChemistry == 'mp2_rmp2_pvdz':
                atomEnergies = {'H': -0.49927840 + SOC['H'], 'N': -54.46141996 + SOC['N'], 'O': -74.89408254 + SOC['O'],
                                'C': -37.73792713 + SOC['C']}
            elif modelChemistry == 'mp2_rmp2_pvtz':
                atomEnergies = {'H': -0.49980981 + SOC['H'], 'N': -54.49615972 + SOC['N'], 'O': -74.95506980 + SOC['O'],
                                'C': -37.75833104 + SOC['C']}
            elif modelChemistry == 'mp2_rmp2_pvqz':
                atomEnergies = {'H': -0.49994557 + SOC['H'], 'N': -54.50715868 + SOC['N'], 'O': -74.97515364 + SOC['O'],
                                'C': -37.76533215 + SOC['C']}

            elif modelChemistry == 'ccsd-f12/cc-pvdz-f12':
                atomEnergies = {'H': -0.499811124128 + SOC['H'], 'N': -54.524325513811 + SOC['N'],
                                'O': -74.992326577897 + SOC['O'], 'C': -37.786213495943 + SOC['C']}

            elif modelChemistry == 'ccsd(t)-f12/cc-pvdz-f12_noscale':
                atomEnergies = {'H': -0.499811124128 + SOC['H'], 'N': -54.526026290887 + SOC['N'],
                                'O': -74.994751897699 + SOC['O'], 'C': -37.787881871511 + SOC['C']}

            elif modelChemistry == 'g03_pbepbe_6-311++g_d_p':
                atomEnergies = {'H': -0.499812273282 + SOC['H'], 'N': -54.5289567564 + SOC['N'],
                                'O': -75.0033596764 + SOC['O'], 'C': -37.7937388736 + SOC['C']}

            elif modelChemistry == 'fci/cc-pvdz':
                atomEnergies = {'C': -37.789527 + SOC['C']}
            elif modelChemistry == 'fci/cc-pvtz':
                atomEnergies = {'C': -37.781266669684 + SOC['C']}
            elif modelChemistry == 'fci/cc-pvqz':
                atomEnergies = {'C': -37.787052110598 + SOC['C']}

            elif modelChemistry in ['bmk/cbsb7', 'bmk/6-311g(2d,d,p)']:
                atomEnergies = {'H': -0.498618853119 + SOC['H'], 'N': -54.5697851544 + SOC['N'],
                                'O': -75.0515210278 + SOC['O'], 'C': -37.8287310027 + SOC['C'],
                                'P': -341.167615941 + SOC['P'], 'S': -398.001619915 + SOC['S']}
            elif modelChemistry == 'b3lyp/6-31g**':  # Fitted to small molecules
                atomEnergies = {'H': -0.500426155, 'C': -37.850331697831, 'O': -75.0535872748806,
                                'S': -398.100820107242}
            elif modelChemistry == 'b3lyp/6-311+g(3df,2p)':  # Calculated atomic energies
                atomEnergies = {'H': -0.502155915123 + SOC['H'], 'C': -37.8574709934 + SOC['C'],
                                'N': -54.6007233609 + SOC['N'], 'O': -75.0909131284 + SOC['O'],
                                'P': -341.281730319 + SOC['P'], 'S': -398.134489850 + SOC['S']}
            elif modelChemistry == 'wb97x-d/aug-cc-pvtz':
                atomEnergies = {'H': -0.502803 + SOC['H'], 'N': -54.585652 + SOC['N'], 'O': -75.068286 + SOC['O'],
                                'C': -37.842014 + SOC['C']}

            elif modelChemistry == 'MRCI+Davidson/aug-cc-pV(T+d)Z':  # Calculated atomic energies (unfitted)
                atomEnergies = {'H': -0.49982118 + SOC['H'], 'C': -37.78321274 + SOC['C'], 'N': -54.51729444 + SOC['N'],
                                'O': -74.97847534 + SOC['O'], 'S': -397.6571654 + SOC['S']}

            else:
                raise Exception('Unknown model chemistry "{}".'.format(modelChemistry))

        for symbol, count in atoms.items():
            if symbol in atomEnergies:
                E0 -= count * atomEnergies[symbol] * 4.35974394e-18 * constants.Na
            else:
                raise Exception(
                    'Unknown element "{}". Turn off atom corrections if only running a kinetics jobs '
                    'or supply a dictionary of atom energies.'.format(symbol)
                )

        # Step 2: Atom energy corrections to reach gas-phase reference state
        # Experimental enthalpy of formation at 0 K, 1 bar for gas phase
        # See Gaussian thermo whitepaper at http://www.gaussian.com/g_whitepap/thermo.htm)
        # Note: These values are relatively old and some improvement may be possible by using newer values
        # (particularly for carbon).
        # However, care should be taken to ensure that they are compatible with the BAC values (if BACs are used)
        # He, Ne, K, Ca, Ti, Cu, Zn, Ge, Br, Kr, Rb, Ag, Cd, Sn, I, Xe, Cs, Hg, and Pb are taken from CODATA
        # Codata: Cox, J. D., Wagman, D. D., and Medvedev, V. A., CODATA Key Values for Thermodynamics, Hemisphere
        # Publishing Corp., New York, 1989. (http://www.science.uwaterloo.ca/~cchieh/cact/tools/thermodata.html)
        # Changed Carbon enthalpy of formation to 170.03 kcal/mol form ATcT Tables https://atct.anl.gov/Thermochemical%20Data/version%201.122d/index.php
        atom_hf = {'H': 51.63, 'He': -1.481,
<<<<<<< HEAD
                  'Li': 37.69, 'Be': 76.48, 'B': 136.2, 'C': 170.03, 'N': 112.53, 'O': 58.99, 'F': 18.47, 'Ne': -1.481,
                  'Na': 25.69, 'Mg': 34.87, 'Al': 78.23, 'Si': 106.6, 'P': 75.42, 'S': 65.66, 'Cl': 28.59,
                  'K': 36.841, 'Ca': 41.014, 'Ti': 111.2, 'Cu': 79.16, 'Zn': 29.685, 'Ge': 87.1, 'Br': 25.26, 'Kr': -1.481,
                  'Rb': 17.86, 'Ag': 66.61, 'Cd': 25.240, 'Sn': 70.50, 'I': 24.04, 'Xe': -1.481,
                  'Cs': 16.80, 'Hg': 13.19, 'Pb': 15.17}
=======
                   'Li': 37.69, 'Be': 76.48, 'B': 136.2, 'C': 169.98, 'N': 112.53, 'O': 58.99, 'F': 18.47, 'Ne': -1.481,
                   'Na': 25.69, 'Mg': 34.87, 'Al': 78.23, 'Si': 106.6, 'P': 75.42, 'S': 65.66, 'Cl': 28.59,
                   'K': 36.841, 'Ca': 41.014, 'Ti': 111.2, 'Cu': 79.16, 'Zn': 29.685, 'Ge': 87.1, 'Br': 25.26,
                   'Kr': -1.481,
                   'Rb': 17.86, 'Ag': 66.61, 'Cd': 25.240, 'Sn': 70.50, 'I': 24.04, 'Xe': -1.481,
                   'Cs': 16.80, 'Hg': 13.19, 'Pb': 15.17}
>>>>>>> cc9eaf3c
        # Thermal contribution to enthalpy Hss(298 K) - Hss(0 K) reported by Gaussian thermo whitepaper
        # This will be subtracted from the corresponding value in atom_hf to produce an enthalpy used in calculating
        # the enthalpy of formation at 298 K
        atom_thermal = {'H': 1.01, 'He': 1.481,
                        'Li': 1.1, 'Be': 0.46, 'B': 0.29, 'C': 0.25, 'N': 1.04, 'O': 1.04, 'F': 1.05, 'Ne': 1.481,
                        'Na': 1.54, 'Mg': 1.19, 'Al': 1.08, 'Si': 0.76, 'P': 1.28, 'S': 1.05, 'Cl': 1.1,
                        'K': 1.481, 'Ca': 1.481, 'Ti': 1.802, 'Cu': 1.481, 'Zn': 1.481, 'Ge': 1.768, 'Br': 1.481,
                        'Kr': 1.481,
                        'Rb': 1.481, 'Ag': 1.481, 'Cd': 1.481, 'Sn': 1.485, 'I': 1.481, 'Xe': 1.481,
                        'Cs': 1.481, 'Hg': 1.481, 'Pb': 1.481}
        # Total energy correction used to reach gas-phase reference state
        # Note: Spin orbit coupling is no longer included in these energies, since some model chemistries include it
        # automatically
        atom_enthalpy_corrections = {element: atom_hf[element] - atom_thermal[element] for element in atom_hf}
        for symbol, count in atoms.items():
            if symbol in atom_enthalpy_corrections:
                E0 += count * atom_enthalpy_corrections[symbol] * 4184.
            else:
                raise Exception('Element "{0}" is not yet supported in Arkane.'
                                ' To include it, add its experimental heat of formation'.format(symbol))

    if applyBondEnergyCorrections:
        # Step 3: Bond energy corrections
        # The order of elements in the bond correction label is important and should follow the order specified below:
        # 'C', 'N', 'O', 'S', 'P', and 'H'
        # Use ``-``/``=``/``#`` to denote a single/double/triple bond, respectively.
        # For example, ``'C=N'`` is correct while ``'N=C'`` is incorrect
        bondEnergies = {}
        # 'S-H', 'C-S', 'C=S', 'S-S', 'O-S', 'O=S', 'O=S=O' taken from http://hdl.handle.net/1721.1/98155 (both for
        # 'CCSD(T)-F12/cc-pVDZ-F12' and 'CCSD(T)-F12/cc-pVTZ-F12')
        if modelChemistry == 'ccsd(t)-f12/cc-pvdz-f12':
            bondEnergies = {'C-H': -0.46, 'C-C': -0.68, 'C=C': -1.90, 'C#C': -3.13,
                            'O-H': -0.51, 'C-O': -0.23, 'C=O': -0.69, 'O-O': -0.02, 'C-N': -0.67,
                            'C=N': -1.46, 'C#N': -2.79, 'N-O': 0.74, 'N_O': -0.23, 'N=O': -0.51,
                            'N-H': -0.69, 'N-N': -0.47, 'N=N': -1.54, 'N#N': -2.05, 'S-H': 0.87,
                            'C-S': 0.42, 'C=S': 0.51, 'S-S': 0.86, 'O-S': 0.23, 'O=S': -0.53,
                            'O=S=O': 1.95, }
        elif modelChemistry == 'ccsd(t)-f12/cc-pvtz-f12':
            bondEnergies = {'C-H': -0.09, 'C-C': -0.27, 'C=C': -1.03, 'C#C': -1.79,
                            'O-H': -0.06, 'C-O': 0.14, 'C=O': -0.19, 'O-O': 0.16, 'C-N': -0.18,
                            'C=N': -0.41, 'C#N': -1.41, 'N-O': 0.87, 'N_O': -0.09, 'N=O': -0.23,
                            'N-H': -0.01, 'N-N': -0.21, 'N=N': -0.44, 'N#N': -0.76, 'S-H': 0.52,
                            'C-S': 0.13, 'C=S': -0.12, 'S-S': 0.30, 'O-S': 0.15, 'O=S': -2.61,
                            'O=S=O': 0.27, }
        elif modelChemistry == 'ccsd(t)-f12/cc-pvqz-f12':
<<<<<<< HEAD
            bondEnergies = { 'C-H': -0.08, 'C-C': -0.26, 'C=C': -1.01, 'C#C': -1.66,
                'O-H':  0.07, 'C-O': 0.25, 'C=O': -0.03, 'O-O': 0.26, 'C-N': -0.20,
                'C=N': -0.30, 'C#N': -1.33, 'N-O': 1.01, 'N_O': -0.03, 'N=O': -0.26,
                'N-H':  0.06, 'N-N': -0.23, 'N=N': -0.37, 'N#N': -0.64,}
        elif modelChemistry == 'ccsd(t)/aug-cc-pv(d,t)z//m06-2x/aug-cc-pvtz':
            bondEnergies = {'C-H': 0.46, 'C-C': -0.28, 'C=C': -1.47,
                'O-H':  -0.73, 'C-O': -0.55, 'C=O': -2.19, 'O-O': -0.51,
                'H-Cl': 0.0, 'C-Cl':-0.78,'O-Cl':-0.62, 'Cl-Cl':-1.76, 'C-C aromatic':-0.51}
=======
            bondEnergies = {'C-H': -0.08, 'C-C': -0.26, 'C=C': -1.01, 'C#C': -1.66,
                            'O-H': 0.07, 'C-O': 0.25, 'C=O': -0.03, 'O-O': 0.26, 'C-N': -0.20,
                            'C=N': -0.30, 'C#N': -1.33, 'N-O': 1.01, 'N_O': -0.03, 'N=O': -0.26,
                            'N-H': 0.06, 'N-N': -0.23, 'N=N': -0.37, 'N#N': -0.64, }
>>>>>>> cc9eaf3c
        elif modelChemistry == 'cbs-qb3':
            bondEnergies = {
                'C-H': -0.11, 'C-C': -0.30, 'C=C': -0.08, 'C#C': -0.64, 'O-H': 0.02, 'C-O': 0.33, 'C=O': 0.55,
                # Table IX: Petersson GA (1998) J. of Chemical Physics, DOI: 10.1063/1.477794
                'N-H': -0.42, 'C-N': -0.13, 'C#N': -0.89, 'C-F': 0.55, 'C-Cl': 1.29, 'S-H': 0.0, 'C-S': 0.43,
                'O=S': -0.78,
                'N=O': 1.11, 'N-N': -1.87, 'N=N': -1.58, 'N-O': 0.35,
                # Table 2: Ashcraft R (2007) J. Phys. Chem. B; DOI: 10.1021/jp073539t
                'N#N': -2.0, 'O=O': -0.2, 'H-H': 1.1,  # Unknown source
            }
        elif modelChemistry == 'cbs-qb3-paraskevas':
            # NOTE: The Paraskevas corrections are inaccurate for non-oxygenated hydrocarbons,
            # and may do poorly in combination with the Petersson corrections
            bondEnergies = {
                'C-C': -0.495, 'C-H': -0.045, 'C=C': -0.825, 'C-O': 0.378, 'C=O': 0.743, 'O-H': -0.423,
                # Table2: Paraskevas, PD (2013). Chemistry-A European J., DOI: 10.1002/chem.201301381
                'C#C': -0.64, 'C#N': -0.89, 'C-S': 0.43, 'O=S': -0.78, 'S-H': 0.0, 'C-N': -0.13, 'C-Cl': 1.29,
                'C-F': 0.55,  # Table IX: Petersson GA (1998) J. of Chemical Physics, DOI: 10.1063/1.477794
                'N-H': -0.42, 'N=O': 1.11, 'N-N': -1.87, 'N=N': -1.58, 'N-O': 0.35,
                # Table 2: Ashcraft R (2007) J. Phys. Chem. B; DOI: 10.1021/jp073539t
                'N#N': -2.0, 'O=O': -0.2, 'H-H': 1.1,  # Unknown source
            }
        elif modelChemistry in ['b3lyp/cbsb7', 'b3lyp/6-311g(2d,d,p)', 'b3lyp/6-311+g(3df,2p)', 'b3lyp/6-31g**']:
            bondEnergies = {'C-H': 0.25, 'C-C': -1.89, 'C=C': -0.40, 'C#C': -1.50,
                            'O-H': -1.09, 'C-O': -1.18, 'C=O': -0.01, 'N-H': 1.36, 'C-N': -0.44,
                            'C#N': 0.22, 'C-S': -2.35, 'O=S': -5.19, 'S-H': -0.52, }
        else:
            logging.warning('No bond energy correction found for model chemistry: {0}'.format(modelChemistry))

        for symbol, count in bonds.items():
            if symbol in bondEnergies:
                E0 += count * bondEnergies[symbol] * 4184.
            elif symbol[::-1] in bondEnergies:
                E0 += count * bondEnergies[symbol[::-1]] * 4184.
            else:
                logging.warning('Ignored unknown bond type {0!r}.'.format(symbol))

    return E0


def determine_qm_software(fullpath):
    """
    Given a path to the log file of a QM software, determine whether it is Gaussian, Molpro, or QChem
    """
    with open(fullpath, 'r') as f:
        line = f.readline()
        software_log = None
        while line != '':
            if 'gaussian' in line.lower():
                f.close()
                software_log = GaussianLog(fullpath)
                break
            elif 'qchem' in line.lower():
                f.close()
                software_log = QChemLog(fullpath)
                break
            elif 'molpro' in line.lower():
                f.close()
                software_log = MolproLog(fullpath)
                break
            line = f.readline()
        else:
            raise InputError(
                "File at {0} could not be identified as a Gaussian, QChem or Molpro log file.".format(fullpath))
    return software_log


def is_linear(coordinates):
    """
    Determine whether or not the species is linear from its 3D coordinates
    First, try to reduce the problem into just two dimensions, use 3D if the problem cannot be reduced
    `coordinates` is a numpy.array of the species' xyz coordinates
    """
    # epsilon is in degrees
    # (from our experience, linear molecules have precisely 180.0 degrees between all atom triples)
    epsilon = 0.1

    number_of_atoms = len(coordinates)
    if number_of_atoms == 1:
        return False
    if number_of_atoms == 2:
        return True

    # A tensor containing all distance vectors in the molecule
    d = -np.array([c[:, np.newaxis] - c[np.newaxis, :] for c in coordinates.T])
    for i in range(2, len(coordinates)):
        u1 = d[:, 0, 1] / np.linalg.norm(d[:, 0, 1])  # unit vector between atoms 0 and 1
        u2 = d[:, 1, i] / np.linalg.norm(d[:, 1, i])  # unit vector between atoms 1 and i
        a = math.degrees(np.arccos(np.clip(np.dot(u1, u2), -1.0, 1.0)))  # angle between atoms 0, 1, i
        if abs(180 - a) > epsilon and abs(a) > epsilon:
            return False
    return True


def projectRotors(conformer, F, rotors, linear, is_ts, label):
    """
    For a given `conformer` with associated force constant matrix `F`, lists of
    rotor information `rotors`, `pivots`, and `top1`, and the linearity of the
    molecule `linear`, project out the nonvibrational modes from the force
    constant matrix and use this to determine the vibrational frequencies. The
    list of vibrational frequencies is returned in cm^-1.

    Refer to Gaussian whitepaper (http://gaussian.com/vib/) for procedure to calculate
    harmonic oscillator vibrational frequencies using the force constant matrix.
    """
    mass = conformer.mass.value_si
    coordinates = conformer.coordinates.getValue()
    if linear is None:
        linear = is_linear(coordinates)
        if linear:
            logging.info('Determined species {0} to be linear.'.format(label))
    Nrotors = len(rotors)
    Natoms = len(conformer.mass.value)
    Nvib = 3 * Natoms - (5 if linear else 6) - Nrotors - (1 if is_ts else 0)

    # Put origin in center of mass
    xm = 0.0
    ym = 0.0
    zm = 0.0
    totmass = 0.0
    for i in range(Natoms):
        xm += mass[i] * coordinates[i, 0]
        ym += mass[i] * coordinates[i, 1]
        zm += mass[i] * coordinates[i, 2]
        totmass += mass[i]

    xm /= totmass
    ym /= totmass
    zm /= totmass

    for i in range(Natoms):
        coordinates[i, 0] -= xm
        coordinates[i, 1] -= ym
        coordinates[i, 2] -= zm
    # Make vector with the root of the mass in amu for each atom
    amass = np.sqrt(mass / constants.amu)

    # Rotation matrix
    I = conformer.getMomentOfInertiaTensor()
    PMoI, Ixyz = np.linalg.eigh(I)

    external = 6
    if linear:
        external = 5

    D = np.zeros((Natoms * 3, external), np.float64)

    P = np.zeros((Natoms, 3), np.float64)

    # Transform the coordinates to the principal axes
    P = np.dot(coordinates, Ixyz)

    for i in range(Natoms):
        # Projection vectors for translation
        D[3 * i + 0, 0] = amass[i]
        D[3 * i + 1, 1] = amass[i]
        D[3 * i + 2, 2] = amass[i]

    # Construction of the projection vectors for external rotation
    for i in range(Natoms):
        D[3 * i, 3] = (P[i, 1] * Ixyz[0, 2] - P[i, 2] * Ixyz[0, 1]) * amass[i]
        D[3 * i + 1, 3] = (P[i, 1] * Ixyz[1, 2] - P[i, 2] * Ixyz[1, 1]) * amass[i]
        D[3 * i + 2, 3] = (P[i, 1] * Ixyz[2, 2] - P[i, 2] * Ixyz[2, 1]) * amass[i]
        D[3 * i, 4] = (P[i, 2] * Ixyz[0, 0] - P[i, 0] * Ixyz[0, 2]) * amass[i]
        D[3 * i + 1, 4] = (P[i, 2] * Ixyz[1, 0] - P[i, 0] * Ixyz[1, 2]) * amass[i]
        D[3 * i + 2, 4] = (P[i, 2] * Ixyz[2, 0] - P[i, 0] * Ixyz[2, 2]) * amass[i]
        if not linear:
            D[3 * i, 5] = (P[i, 0] * Ixyz[0, 1] - P[i, 1] * Ixyz[0, 0]) * amass[i]
            D[3 * i + 1, 5] = (P[i, 0] * Ixyz[1, 1] - P[i, 1] * Ixyz[1, 0]) * amass[i]
            D[3 * i + 2, 5] = (P[i, 0] * Ixyz[2, 1] - P[i, 1] * Ixyz[2, 0]) * amass[i]

    # Make sure projection matrix is orthonormal
    import scipy.linalg

    I = np.identity(Natoms * 3, np.float64)

    P = np.zeros((Natoms * 3, 3 * Natoms + external), np.float64)

    P[:, 0:external] = D[:, 0:external]
    P[:, external:external + 3 * Natoms] = I[:, 0:3 * Natoms]

    for i in range(3 * Natoms + external):
        norm = 0.0
        for j in range(3 * Natoms):
            norm += P[j, i] * P[j, i]
        for j in range(3 * Natoms):
            if norm > 1E-15:
                P[j, i] /= np.sqrt(norm)
            else:
                P[j, i] = 0.0
        for j in range(i + 1, 3 * Natoms + external):
            proj = 0.0
            for k in range(3 * Natoms):
                proj += P[k, i] * P[k, j]
            for k in range(3 * Natoms):
                P[k, j] -= proj * P[k, i]

    # Order D, there will be vectors that are 0.0
    i = 0
    while i < 3 * Natoms:
        norm = 0.0
        for j in range(3 * Natoms):
            norm += P[j, i] * P[j, i]
        if norm < 0.5:
            P[:, i:3 * Natoms + external - 1] = P[:, i + 1:3 * Natoms + external]
        else:
            i += 1

    # T is the transformation vector from cartesian to internal coordinates
    T = np.zeros((Natoms * 3, 3 * Natoms - external), np.float64)

    T[:, 0:3 * Natoms - external] = P[:, external:3 * Natoms]

    # Generate mass-weighted force constant matrix
    # This converts the axes to mass-weighted Cartesian axes
    # Units of Fm are J/m^2*kg = 1/s^2
    Fm = F.copy()
    for i in range(Natoms):
        for j in range(Natoms):
            for u in range(3):
                for v in range(3):
                    Fm[3 * i + u, 3 * j + v] /= math.sqrt(mass[i] * mass[j])

    Fint = np.dot(T.T, np.dot(Fm, T))

    # Get eigenvalues of internal force constant matrix, V = 3N-6 * 3N-6
    eig, V = np.linalg.eigh(Fint)

    logging.debug('Frequencies from internal Hessian')
    for i in range(3 * Natoms - external):
        with np.warnings.catch_warnings():
            np.warnings.filterwarnings('ignore', r'invalid value encountered in sqrt')
            logging.debug(np.sqrt(eig[i]) / (2 * math.pi * constants.c * 100))

    # Now we can start thinking about projecting out the internal rotations
    Dint = np.zeros((3 * Natoms, Nrotors), np.float64)

    counter = 0
    for i, rotor in enumerate(rotors):
        if len(rotor) == 5:
            scanLog, pivots, top, symmetry, fit = rotor
        elif len(rotor) == 3:
            pivots, top, symmetry = rotor
        # Determine pivot atom
        if pivots[0] in top:
            pivot1 = pivots[0]
            pivot2 = pivots[1]
        elif pivots[1] in top:
            pivot1 = pivots[1]
            pivot2 = pivots[0]
        else:
            raise Exception('Could not determine pivot atom.')
        # Projection vectors for internal rotation
        e12 = coordinates[pivot1 - 1, :] - coordinates[pivot2 - 1, :]
        for j in range(Natoms):
            atom = j + 1
            if atom in top:
                e31 = coordinates[atom - 1, :] - coordinates[pivot1 - 1, :]
                Dint[3 * (atom - 1):3 * (atom - 1) + 3, counter] = np.cross(e31, e12) * amass[atom - 1]
            else:
                e31 = coordinates[atom - 1, :] - coordinates[pivot2 - 1, :]
                Dint[3 * (atom - 1):3 * (atom - 1) + 3, counter] = np.cross(e31, -e12) * amass[atom - 1]
        counter += 1

    # Normal modes in mass weighted cartesian coordinates
    Vmw = np.dot(T, V)
    eigM = np.zeros((3 * Natoms - external, 3 * Natoms - external), np.float64)

<<<<<<< HEAD
    for i in range(3*Natoms-external):
        eigM[i,i]=eig[i]

    Fm=numpy.dot(Vmw,numpy.dot(eigM,Vmw.T))

    # Internal rotations are not normal modes => project them on the normal modes and orthogonalize
    # Dintproj =  (3N-6) x (3N) x (3N) x (Nrotors)
    Dintproj=numpy.dot(Vmw.T,Dint)
=======
    for i in range(3 * Natoms - external):
        eigM[i, i] = eig[i]

    Fm = np.dot(Vmw, np.dot(eigM, Vmw.T))

    # Internal rotations are not normal modes => project them on the normal modes and orthogonalize
    # Dintproj =  (3N-6) x (3N) x (3N) x (Nrotors)
    Dintproj = np.dot(Vmw.T, Dint)
>>>>>>> cc9eaf3c

    # Reconstruct Dint
    for i in range(Nrotors):
        for j in range(3 * Natoms):
            Dint[j, i] = 0
            for k in range(3 * Natoms - external):
                Dint[j, i] += Dintproj[k, i] * Vmw[j, k]

    # Ortho normalize
    for i in range(Nrotors):
<<<<<<< HEAD
        norm=0.0
        for j in range(3*Natoms):
            norm+=Dint[j,i]*Dint[j,i]
        for j in range(3*Natoms):
            Dint[j,i]/=numpy.sqrt(norm)
        for j in range(i+1,Nrotors):
            proj=0.0
            for k in range (3*Natoms):
                proj+=Dint[k,i]*Dint[k,j]
            for k in range(3*Natoms):
                Dint[k,j]-=proj*Dint[k,i]

    Dintproj=numpy.dot(Vmw.T,Dint)
    Proj = numpy.dot(Dint, Dint.T)
    I = numpy.identity(Natoms*3, numpy.float64)
    Proj = I - Proj
    Fm=numpy.dot(Proj, numpy.dot(Fm,Proj))
=======
        norm = 0.0
        for j in range(3 * Natoms):
            norm += Dint[j, i] * Dint[j, i]
        for j in range(3 * Natoms):
            Dint[j, i] /= np.sqrt(norm)
        for j in range(i + 1, Nrotors):
            proj = 0.0
            for k in range(3 * Natoms):
                proj += Dint[k, i] * Dint[k, j]
            for k in range(3 * Natoms):
                Dint[k, j] -= proj * Dint[k, i]

    Dintproj = np.dot(Vmw.T, Dint)
    Proj = np.dot(Dint, Dint.T)
    I = np.identity(Natoms * 3, np.float64)
    Proj = I - Proj
    Fm = np.dot(Proj, np.dot(Fm, Proj))
>>>>>>> cc9eaf3c
    # Get eigenvalues of mass-weighted force constant matrix
    eig, V = np.linalg.eigh(Fm)
    eig.sort()

    # Convert eigenvalues to vibrational frequencies in cm^-1
    # Only keep the modes that don't correspond to translation, rotation, or internal rotation

    logging.debug('Frequencies from projected Hessian')
<<<<<<< HEAD
    for i in range(3*Natoms):
        with numpy.warnings.catch_warnings():
            numpy.warnings.filterwarnings('ignore', r'invalid value encountered in sqrt')
            logging.debug(numpy.sqrt(eig[i])/(2 * math.pi * constants.c * 100))

    return numpy.sqrt(eig[-Nvib:]) / (2 * math.pi * constants.c * 100)
=======
    for i in range(3 * Natoms):
        with np.warnings.catch_warnings():
            np.warnings.filterwarnings('ignore', r'invalid value encountered in sqrt')
            logging.debug(np.sqrt(eig[i]) / (2 * math.pi * constants.c * 100))

    return np.sqrt(eig[-Nvib:]) / (2 * math.pi * constants.c * 100)
>>>>>>> cc9eaf3c


def assign_frequency_scale_factor(freq_level):
    """
    Assign the frequency scaling factor according to the model chemistry.
    Refer to https://comp.chem.umn.edu/freqscale/index.html for future updates of these factors

    Sources:
        [1] I.M. Alecu, J. Zheng, Y. Zhao, D.G. Truhlar, J. Chem. Theory Comput. 2010, 6, 2872, DOI: 10.1021/ct100326h
        [2] http://cccbdb.nist.gov/vibscalejust.asp
        [3] http://comp.chem.umn.edu/freqscale/190107_Database_of_Freq_Scale_Factors_v4.pdf
        [4] Calculated as described in 10.1021/ct100326h
        [5] J.A. Montgomery, M.J. Frisch, J. Chem. Phys. 1999, 110, 2822–2827, DOI: 10.1063/1.477924

    Args:
        freq_level (str, unicode): The frequency level of theory.

    Returns:
        float: The frequency scaling factor (1 by default).
    """
<<<<<<< HEAD
    freq_dict = {'cbs-qb3': 0.99,  # J. Chem. Phys. 1999, 110, 2822–2827
                 'cbs-qb3-paraskevas': 0.99,
                 # 'g3': ,
                 'm08so/mg3s*': 0.983,  # DOI: 10.1021/ct100326h, taken as 'M08-SO/MG3S'
                 'm06-2x/cc-pvtz': 0.955,  # http://cccbdb.nist.gov/vibscalejust.asp
                 'ccsd(t)/aug-cc-pv(d,t)z//m06-2x/aug-cc-pvtz':0.956, # (frequencies with M062X/aug-cc-pVTZ) http://cccbdb.nist.gov/vibscalejust.asp
                 # 'klip_1': ,
                 # 'klip_2': ,
                 # 'klip_3': ,
                 # 'klip_2_cc': ,
                 # 'ccsd(t)-f12/cc-pvdz-f12_h-tz': ,
                 # 'ccsd(t)-f12/cc-pvdz-f12_h-qz': ,
                 'ccsd(t)-f12/cc-pvdz-f12': 0.979,  # http://cccbdb.nist.gov/vibscalejust.asp, taken as 'ccsd(t)/cc-pvdz'
                 'ccsd(t)-f12/cc-pvtz-f12': 0.984,  # Taken from https://comp.chem.umn.edu/freqscale/version3b2.htm as CCSD(T)-F12a/cc-pVTZ-F12
                 'ccsd(t)-f12/cc-pvqz-f12': 0.970,  # http://cccbdb.nist.gov/vibscalejust.asp, taken as 'ccsd(t)/cc-pvqz'
                 'ccsd(t)-f12/cc-pcvdz-f12': 0.971,  # http://cccbdb.nist.gov/vibscalejust.asp, taken as 'ccsd(t)/cc-pcvdz'
                 'ccsd(t)-f12/cc-pcvtz-f12': 0.966,
                 # 'ccsd(t)-f12/cc-pcvqz-f12': ,
                 # 'ccsd(t)-f12/cc-pvtz-f12(-pp)': ,
                 # 'ccsd(t)/aug-cc-pvtz(-pp)': ,
                 'ccsd(t)-f12/aug-cc-pvdz': 0.963,  # http://cccbdb.nist.gov/vibscalejust.asp, taken as 'ccsd(t)/aug-cc-pvdz'
                 'ccsd(t)-f12/aug-cc-pvtz': 0.970,  # http://cccbdb.nist.gov/vibscalejust.asp, taken as 'ccsd(t)/aug-cc-pvtz'
                 'ccsd(t)-f12/aug-cc-pvqz': 0.975,  # http://cccbdb.nist.gov/vibscalejust.asp, taken as 'ccsd(t)/aug-cc-pvqz'
                 # 'b-ccsd(t)-f12/cc-pvdz-f12': ,
                 # 'b-ccsd(t)-f12/cc-pvtz-f12': ,
                 # 'b-ccsd(t)-f12/cc-pvqz-f12': ,
                 # 'b-ccsd(t)-f12/cc-pcvdz-f12': ,
                 # 'b-ccsd(t)-f12/cc-pcvtz-f12': ,
                 # 'b-ccsd(t)-f12/cc-pcvqz-f12': ,
                 # 'b-ccsd(t)-f12/aug-cc-pvdz': ,
                 # 'b-ccsd(t)-f12/aug-cc-pvtz': ,
                 # 'b-ccsd(t)-f12/aug-cc-pvqz': ,
                 'mp2_rmp2_pvdz': 0.953,  # http://cccbdb.nist.gov/vibscalejust.asp, taken as ',p2/cc-pvdz'
                 'mp2_rmp2_pvtz': 0.950,  # http://cccbdb.nist.gov/vibscalejust.asp, taken as ',p2/cc-pvdz'
                 'mp2_rmp2_pvqz': 0.962,  # http://cccbdb.nist.gov/vibscalejust.asp, taken as ',p2/cc-pvdz'
                 'ccsd-f12/cc-pvdz-f12': 0.947,  # http://cccbdb.nist.gov/vibscalejust.asp, taken as ccsd/cc-pvdz
                 # 'ccsd(t)-f12/cc-pvdz-f12_noscale': ,
                 # 'g03_pbepbe_6-311++g_d_p': ,
                 # 'fci/cc-pvdz': ,
                 # 'fci/cc-pvtz': ,
                 # 'fci/cc-pvqz': ,
                 # 'bmk/cbsb7': ,
                 # 'bmk/6-311g(2d,d,p)': ,
                 'b3lyp/6-31g**': 0.961,  # http://cccbdb.nist.gov/vibscalejust.asp
                 'b3lyp/6-311+g(3df,2p)': 0.967,  # http://cccbdb.nist.gov/vibscalejust.asp
                 'wb97x-d/aug-cc-pvtz': 0.974, # Taken from https://comp.chem.umn.edu/freqscale/version3b2.htm as ωB97X-D/maug-cc-pVTZ
=======
    freq_dict = {'hf/sto-3g': 0.817,  # [2]
                 'hf/6-31g': 0.903,  # [2]
                 'hf/6-31g(d)': 0.899,  # [2]
                 'hf/6-31g(d,p)': 0.903,  # [2]
                 'hf/6-31g+(d,p)': 0.904,  # [2]
                 'hf/6-31+g(d,p)': 0.915 * 1.014,  # [1] Table 7
                 'pm3': 0.940 * 1.014,  # [1] Table 7, the 0.940 value is the ZPE scale factor
                 'pm6': 1.078 * 1.014,  # [1] Table 7, the 1.078 value is the ZPE scale factor
                 'b3lyp/6-31g(d,p)': 0.961,  # [2]
                 'b3lyp/6-311g(d,p)': 0.967,  # [2]
                 'b3lyp/6-311+g(3df,2p)': 0.967,  # [2]
                 'b3lyp/6-311+g(3df,2pd)': 0.970,  # [2]
                 'm06-2x/6-31g(d,p)': 0.952,  # [2]
                 'm06-2x/6-31+g(d,p)': 0.979,  # [3]
                 'm06-2x/6-311+g(d,p)': 0.983,  # [3]
                 'm06-2x/6-311++g(d,p)': 0.983,  # [3]
                 'm06-2x/cc-pvtz': 0.955,  # [2]
                 'm06-2x/aug-cc-pvdz': 0.993,  # [3]
                 'm06-2x/aug-cc-pvtz': 0.985,  # [1] Table 3, [3]
                 'm06-2x/def2-tzvp': 0.984,  # [3]
                 'm06-2x/def2-qzvp': 0.983,  # [3]
                 'm06-2x/def2-tzvpp': 0.983,  # [1] Table 3, [3]
                 'm08so/mg3s*': 0.995,  # [1] Table 3, taken as 'M08-SO/MG3S'
                 'wb97x-d/aug-cc-pvtz': 0.988,  # [3], taken as 'ωB97X-D/maug-cc-pVTZ'
                 'wb97xd/6-311++g(d,p)': 0.988,  # [4]
                 'mp2_rmp2_pvdz': 0.953,  # [2], taken as 'MP2/cc-pVDZ'
                 'mp2_rmp2_pvtz': 0.950,  # [2], taken as 'MP2/cc-pVTZ'
                 'mp2_rmp2_pvqz': 0.962,  # [2], taken as 'MP2/cc-pVQZ'
                 'cbs-qb3': 0.99 * 1.014,  # [5], the 0.99 value is the ZPE scale factor of CBS-QB3
                 'cbs-qb3-paraskevas': 0.99 * 1.014,  # [5], the 0.99 value is the ZPE scale factor of CBS-QB3
                 'ccsd-f12/cc-pvdz-f12': 0.947,  # [2], taken as 'CCSD/cc-pVDZ'
                 'ccsd(t)/cc-pvdz': 0.979,  # [2]
                 'ccsd(t)/cc-pvtz': 0.975,  # [2]
                 'ccsd(t)/cc-pvqz': 0.970,  # [2]
                 'ccsd(t)/aug-cc-pvdz': 0.963,  # [2]
                 'ccsd(t)/aug-cc-pvtz': 1.001,  # [3]
                 'ccsd(t)/aug-cc-pvqz': 0.975,  # [2]
                 'ccsd(t)/cc-pv(t+d)z': 0.965,  # [2]
                 'ccsd(t)-f12/cc-pvdz-f12': 0.997,  # [3], taken as 'CCSD(T)-F12a/cc-pVDZ-F12'
                 'ccsd(t)-f12/cc-pvtz-f12': 0.998,  # [3], taken as 'CCSD(T)-F12a/cc-pVTZ-F12'
                 'ccsd(t)-f12/cc-pvqz-f12': 0.998,  # [3], taken as 'CCSD(T)-F12b/VQZF12//CCSD(T)-F12a/TZF'
                 'ccsd(t)-f12/cc-pcvdz-f12': 0.997,  # [3], taken as 'CCSD(T)-F12a/cc-pVDZ-F12'
                 'ccsd(t)-f12/cc-pcvtz-f12': 0.998,  # [3], taken as 'CCSD(T)-F12a/cc-pVTZ-F12'
                 'ccsd(t)-f12/aug-cc-pvdz': 0.997,  # [3], taken as 'CCSD(T)/cc-pVDZ'
                 'ccsd(t)-f12/aug-cc-pvtz': 0.998,  # [3], taken as CCSD(T)-F12a/cc-pVTZ-F12
                 'ccsd(t)-f12/aug-cc-pvqz': 0.998,  # [3], taken as 'CCSD(T)-F12b/VQZF12//CCSD(T)-F12a/TZF'
>>>>>>> cc9eaf3c
                 }
    scaling_factor = freq_dict.get(freq_level.lower(), 1)
    if scaling_factor == 1:
        logging.warning('No frequency scaling factor found for model chemistry {0}. Assuming a value of unity. '
                        'This will affect the partition function and all quantities derived from it '
                        '(thermo quantities and rate coefficients).'.format(freq_level))
    else:
        logging.info('Assigned a frequency scale factor of {0} for the frequency level of theory {1}'.format(
            scaling_factor, freq_level))
    return scaling_factor


def determine_rotor_symmetry(energies, label, pivots):
    """
    Determine the rotor symmetry number from the potential scan given in :list:`energies` in J/mol units
    Assumes the list represents a 360 degree scan
    str:`label` is the species name, used for logging and error messages
    list:`pivots` are the rotor's pivots, used for logging and error messages
    The *worst* resolution for each peak and valley is determined.
    The first criterion for a symmetric rotor is that the highest peak and the lowest peak must be within the
    worst peak resolution (and the same is checked for valleys).
    A second criterion for a symmetric rotor is that the highest and lowest peaks must be within 10% of
    the highest peak value. This is only applied if the highest peak is above 2 kJ/mol.
    """
    symmetry = None
    min_e = min(energies)
    max_e = max(energies)
    if max_e > 2000:
        tol = 0.10 * max_e  # tolerance for the second criterion
    else:
        tol = max_e
    peaks, valleys = list(), [energies[0]]  # the peaks and valleys of the scan
    worst_peak_resolution, worst_valley_resolution = 0, max(energies[1] - energies[0], energies[-2] - energies[-1])
    for i, e in enumerate(energies):
        # identify peaks and valleys, and determine worst resolutions in the scan
        if i != 0 and i != len(energies) - 1:
            last_point = energies[i - 1]
            next_point = energies[i + 1]
            # this is an intermediate point in the scan
            if e > last_point and e > next_point:
                # this is a local peak
                if any([diff > worst_peak_resolution for diff in [e - last_point, e - next_point]]):
                    worst_peak_resolution = max(e - last_point, e - next_point)
                peaks.append(e)
            elif e < last_point and e < next_point:
                # this is a local valley
                if any([diff > worst_valley_resolution for diff in [energies[i - 1] - e, next_point - e]]):
                    worst_valley_resolution = max(last_point - e, next_point - e)
                valleys.append(e)
    # The number of peaks and valley must always be the same (what goes up must come down), if it isn't then there's
    # something seriously wrong with the scan
    if len(peaks) != len(valleys):
        raise InputError('Rotor of species {0} between pivots {1} does not have the same number'
                         ' of peaks and valleys.'.format(label, pivots))
    min_peak = min(peaks)
    max_peak = max(peaks)
    min_valley = min(valleys)
    max_valley = max(valleys)
    # Criterion 1: worst resolution
    if max_peak - min_peak > worst_peak_resolution:
        # The rotor cannot be symmetric
        symmetry = 1
        reason = 'worst peak resolution criterion'
    elif max_valley - min_valley > worst_valley_resolution:
        # The rotor cannot be symmetric
        symmetry = 1
        reason = 'worst valley resolution criterion'
    # Criterion 2: 10% * max_peak
    elif max_peak - min_peak > tol:
        # The rotor cannot be symmetric
        symmetry = 1
        reason = '10% of the maximum peak criterion'
    else:
        # We declare this rotor as symmetric and the symmetry number in the number of peaks (and valleys)
        symmetry = len(peaks)
        reason = 'number of peaks and valleys, all within the determined resolution criteria'
    if symmetry not in [1, 2, 3]:
        logging.warn('Determined symmetry number {0} for rotor of species {1} between pivots {2};'
                     ' you should make sure this makes sense'.format(symmetry, label, pivots))
    else:
        logging.info('Determined a symmetry number of {0} for rotor of species {1} between pivots {2}'
                     ' based on the {3}.'.format(symmetry, label, pivots, reason))
    return symmetry<|MERGE_RESOLUTION|>--- conflicted
+++ resolved
@@ -93,24 +93,14 @@
         Load the scan energies from the file. Returns arrays containing the
         angles (in radians) and energies (in J/mol).
         """
-<<<<<<< HEAD
-        angles = []; energies = []
-        angleUnits = None; energyUnits = None
-        angleFactor = None; energyFactor = None
-=======
         angles, energies = [], []
         angleUnits, energyUnits, angleFactor, energyFactor = None, None, None, None
->>>>>>> cc9eaf3c
 
         with open(self.path, 'r') as stream:
             for line in stream:
                 line = line.strip()
-<<<<<<< HEAD
-                if line == '': continue
-=======
                 if line == '':
                     continue
->>>>>>> cc9eaf3c
 
                 tokens = line.split()
                 if angleUnits is None or energyUnits is None:
@@ -130,13 +120,8 @@
                     angles.append(float(tokens[0]) / angleFactor)
                     energies.append(float(tokens[1]) / energyFactor)
 
-<<<<<<< HEAD
-        angles = numpy.array(angles)
-        energies = numpy.array(energies)
-=======
         angles = np.array(angles)
         energies = np.array(energies)
->>>>>>> cc9eaf3c
         energies -= energies[0]
 
         return angles, energies
@@ -668,7 +653,6 @@
 
     if applyAtomEnergyCorrections:
         # Spin orbit correction (SOC) in Hartrees
-<<<<<<< HEAD
         # Values taken from ref 22 of http://dx.doi.org/10.1063/1.477794 and converted to hartrees
         # Values in millihartree are also available (with fewer significant figures) from table VII of http://dx.doi.org/10.1063/1.473182
         # Iodine SOC calculated as a weighted average of the electronic spin splittings of the lowest energy state. The splittings are
@@ -676,15 +660,6 @@
         # Bromine SOC taken from https://cccbdb.nist.gov/elecspin.asp
 
         SOC = {'H': 0.0, 'N': 0.0, 'O': -0.000355, 'C': -0.000135, 'F':-0.0006135, 'S': -0.000893, 'P': 0.0, 'I':-0.011547226, 'Cl':-0.001338, 'Br':-0.005597}
-=======
-        # Values taken from ref 22 of http://dx.doi.org/10.1063/1.477794 and converted to Hartrees
-        # Values in milli-Hartree are also available (with fewer significant figures) from table VII of
-        # http://dx.doi.org/10.1063/1.473182
-        # Iodine SOC calculated as a weighted average of the electronic spin splittings of the lowest energy state.
-        # The splittings are obtained from Huber, K.P.; Herzberg, G., Molecular Spectra and Molecular Structure. IV.
-        # Constants of Diatomic Molecules, Van Nostrand Reinhold Co., 1979
-        SOC = {'H': 0.0, 'N': 0.0, 'O': -0.000355, 'C': -0.000135, 'S': -0.000893, 'P': 0.0, 'I': -0.011547226, }
->>>>>>> cc9eaf3c
 
         # Step 1: Reference all energies to a model chemistry-independent basis
         # by subtracting out that model chemistry's atomic energies
@@ -697,12 +672,7 @@
                 atomEnergies = {'H': -0.499818 + SOC['H'], 'N': -54.520543 + SOC['N'], 'O': -74.987624 + SOC['O'],
                                 'C': -37.785385 + SOC['C'], 'P': -340.817186 + SOC['P'], 'S': -397.657360 + SOC['S']}
             elif modelChemistry == 'm06-2x/cc-pvtz':
-<<<<<<< HEAD
                 atomEnergies = {'H':-0.498135 + SOC['H'], 'N':-54.586780 + SOC['N'], 'O':-75.064242 + SOC['O'], 'C':-37.842468 + SOC['C'], 'P':-341.246985 + SOC['P'], 'S': -398.101240 + SOC['S'],'F':-99.730200 + SOC['F'],'Cl':-460.140693+ SOC['Cl'],'Br': -2574.198266+SOC['Br']}
-=======
-                atomEnergies = {'H': -0.498135 + SOC['H'], 'N': -54.586780 + SOC['N'], 'O': -75.064242 + SOC['O'],
-                                'C': -37.842468 + SOC['C'], 'P': -341.246985 + SOC['P'], 'S': -398.101240 + SOC['S']}
->>>>>>> cc9eaf3c
             elif modelChemistry == 'g3':
                 atomEnergies = {'H': -0.5010030, 'N': -54.564343, 'O': -75.030991, 'C': -37.827717, 'P': -341.116432,
                                 'S': -397.961110}
@@ -733,14 +703,9 @@
                 atomEnergies = {'H': -0.499946213243 + SOC['H'], 'N': -54.526406291655 + SOC['N'],
                                 'O': -74.995458316117 + SOC['O'], 'C': -37.788203485235 + SOC['C']}
             elif modelChemistry == 'ccsd(t)-f12/cc-pvdz-f12_h-qz':
-<<<<<<< HEAD
                 atomEnergies = {'H':-0.499994558325 + SOC['H'], 'N':-54.526406291655 + SOC['N'], 'O':-74.995458316117+ SOC['O'], 'C':-37.788203485235+ SOC['C']}
             elif modelChemistry == 'ccsd(t)/aug-cc-pv(d,t)z//m06-2x/aug-cc-pvtz':
                 atomEnergies = {'H':-0.49998777297075814+ SOC['H'], 'Cl':-459.709483518952 + SOC['Cl'], 'O':-75.005452028965+ SOC['O'], 'C':-37.790518178129+ SOC['C']}
-=======
-                atomEnergies = {'H': -0.499994558325 + SOC['H'], 'N': -54.526406291655 + SOC['N'],
-                                'O': -74.995458316117 + SOC['O'], 'C': -37.788203485235 + SOC['C']}
->>>>>>> cc9eaf3c
 
             # We are assuming that SOC is included in the Bond Energy Corrections
             elif modelChemistry == 'ccsd(t)-f12/cc-pvdz-f12':
@@ -889,20 +854,12 @@
         # Publishing Corp., New York, 1989. (http://www.science.uwaterloo.ca/~cchieh/cact/tools/thermodata.html)
         # Changed Carbon enthalpy of formation to 170.03 kcal/mol form ATcT Tables https://atct.anl.gov/Thermochemical%20Data/version%201.122d/index.php
         atom_hf = {'H': 51.63, 'He': -1.481,
-<<<<<<< HEAD
-                  'Li': 37.69, 'Be': 76.48, 'B': 136.2, 'C': 170.03, 'N': 112.53, 'O': 58.99, 'F': 18.47, 'Ne': -1.481,
-                  'Na': 25.69, 'Mg': 34.87, 'Al': 78.23, 'Si': 106.6, 'P': 75.42, 'S': 65.66, 'Cl': 28.59,
-                  'K': 36.841, 'Ca': 41.014, 'Ti': 111.2, 'Cu': 79.16, 'Zn': 29.685, 'Ge': 87.1, 'Br': 25.26, 'Kr': -1.481,
-                  'Rb': 17.86, 'Ag': 66.61, 'Cd': 25.240, 'Sn': 70.50, 'I': 24.04, 'Xe': -1.481,
-                  'Cs': 16.80, 'Hg': 13.19, 'Pb': 15.17}
-=======
                    'Li': 37.69, 'Be': 76.48, 'B': 136.2, 'C': 169.98, 'N': 112.53, 'O': 58.99, 'F': 18.47, 'Ne': -1.481,
                    'Na': 25.69, 'Mg': 34.87, 'Al': 78.23, 'Si': 106.6, 'P': 75.42, 'S': 65.66, 'Cl': 28.59,
                    'K': 36.841, 'Ca': 41.014, 'Ti': 111.2, 'Cu': 79.16, 'Zn': 29.685, 'Ge': 87.1, 'Br': 25.26,
                    'Kr': -1.481,
                    'Rb': 17.86, 'Ag': 66.61, 'Cd': 25.240, 'Sn': 70.50, 'I': 24.04, 'Xe': -1.481,
                    'Cs': 16.80, 'Hg': 13.19, 'Pb': 15.17}
->>>>>>> cc9eaf3c
         # Thermal contribution to enthalpy Hss(298 K) - Hss(0 K) reported by Gaussian thermo whitepaper
         # This will be subtracted from the corresponding value in atom_hf to produce an enthalpy used in calculating
         # the enthalpy of formation at 298 K
@@ -948,7 +905,6 @@
                             'C-S': 0.13, 'C=S': -0.12, 'S-S': 0.30, 'O-S': 0.15, 'O=S': -2.61,
                             'O=S=O': 0.27, }
         elif modelChemistry == 'ccsd(t)-f12/cc-pvqz-f12':
-<<<<<<< HEAD
             bondEnergies = { 'C-H': -0.08, 'C-C': -0.26, 'C=C': -1.01, 'C#C': -1.66,
                 'O-H':  0.07, 'C-O': 0.25, 'C=O': -0.03, 'O-O': 0.26, 'C-N': -0.20,
                 'C=N': -0.30, 'C#N': -1.33, 'N-O': 1.01, 'N_O': -0.03, 'N=O': -0.26,
@@ -957,12 +913,6 @@
             bondEnergies = {'C-H': 0.46, 'C-C': -0.28, 'C=C': -1.47,
                 'O-H':  -0.73, 'C-O': -0.55, 'C=O': -2.19, 'O-O': -0.51,
                 'H-Cl': 0.0, 'C-Cl':-0.78,'O-Cl':-0.62, 'Cl-Cl':-1.76, 'C-C aromatic':-0.51}
-=======
-            bondEnergies = {'C-H': -0.08, 'C-C': -0.26, 'C=C': -1.01, 'C#C': -1.66,
-                            'O-H': 0.07, 'C-O': 0.25, 'C=O': -0.03, 'O-O': 0.26, 'C-N': -0.20,
-                            'C=N': -0.30, 'C#N': -1.33, 'N-O': 1.01, 'N_O': -0.03, 'N=O': -0.26,
-                            'N-H': 0.06, 'N-N': -0.23, 'N=N': -0.37, 'N#N': -0.64, }
->>>>>>> cc9eaf3c
         elif modelChemistry == 'cbs-qb3':
             bondEnergies = {
                 'C-H': -0.11, 'C-C': -0.30, 'C=C': -0.08, 'C#C': -0.64, 'O-H': 0.02, 'C-O': 0.33, 'C=O': 0.55,
@@ -1231,16 +1181,6 @@
     Vmw = np.dot(T, V)
     eigM = np.zeros((3 * Natoms - external, 3 * Natoms - external), np.float64)
 
-<<<<<<< HEAD
-    for i in range(3*Natoms-external):
-        eigM[i,i]=eig[i]
-
-    Fm=numpy.dot(Vmw,numpy.dot(eigM,Vmw.T))
-
-    # Internal rotations are not normal modes => project them on the normal modes and orthogonalize
-    # Dintproj =  (3N-6) x (3N) x (3N) x (Nrotors)
-    Dintproj=numpy.dot(Vmw.T,Dint)
-=======
     for i in range(3 * Natoms - external):
         eigM[i, i] = eig[i]
 
@@ -1249,7 +1189,6 @@
     # Internal rotations are not normal modes => project them on the normal modes and orthogonalize
     # Dintproj =  (3N-6) x (3N) x (3N) x (Nrotors)
     Dintproj = np.dot(Vmw.T, Dint)
->>>>>>> cc9eaf3c
 
     # Reconstruct Dint
     for i in range(Nrotors):
@@ -1260,25 +1199,6 @@
 
     # Ortho normalize
     for i in range(Nrotors):
-<<<<<<< HEAD
-        norm=0.0
-        for j in range(3*Natoms):
-            norm+=Dint[j,i]*Dint[j,i]
-        for j in range(3*Natoms):
-            Dint[j,i]/=numpy.sqrt(norm)
-        for j in range(i+1,Nrotors):
-            proj=0.0
-            for k in range (3*Natoms):
-                proj+=Dint[k,i]*Dint[k,j]
-            for k in range(3*Natoms):
-                Dint[k,j]-=proj*Dint[k,i]
-
-    Dintproj=numpy.dot(Vmw.T,Dint)
-    Proj = numpy.dot(Dint, Dint.T)
-    I = numpy.identity(Natoms*3, numpy.float64)
-    Proj = I - Proj
-    Fm=numpy.dot(Proj, numpy.dot(Fm,Proj))
-=======
         norm = 0.0
         for j in range(3 * Natoms):
             norm += Dint[j, i] * Dint[j, i]
@@ -1296,7 +1216,6 @@
     I = np.identity(Natoms * 3, np.float64)
     Proj = I - Proj
     Fm = np.dot(Proj, np.dot(Fm, Proj))
->>>>>>> cc9eaf3c
     # Get eigenvalues of mass-weighted force constant matrix
     eig, V = np.linalg.eigh(Fm)
     eig.sort()
@@ -1305,21 +1224,12 @@
     # Only keep the modes that don't correspond to translation, rotation, or internal rotation
 
     logging.debug('Frequencies from projected Hessian')
-<<<<<<< HEAD
-    for i in range(3*Natoms):
-        with numpy.warnings.catch_warnings():
-            numpy.warnings.filterwarnings('ignore', r'invalid value encountered in sqrt')
-            logging.debug(numpy.sqrt(eig[i])/(2 * math.pi * constants.c * 100))
-
-    return numpy.sqrt(eig[-Nvib:]) / (2 * math.pi * constants.c * 100)
-=======
     for i in range(3 * Natoms):
         with np.warnings.catch_warnings():
             np.warnings.filterwarnings('ignore', r'invalid value encountered in sqrt')
             logging.debug(np.sqrt(eig[i]) / (2 * math.pi * constants.c * 100))
 
     return np.sqrt(eig[-Nvib:]) / (2 * math.pi * constants.c * 100)
->>>>>>> cc9eaf3c
 
 
 def assign_frequency_scale_factor(freq_level):
@@ -1340,54 +1250,6 @@
     Returns:
         float: The frequency scaling factor (1 by default).
     """
-<<<<<<< HEAD
-    freq_dict = {'cbs-qb3': 0.99,  # J. Chem. Phys. 1999, 110, 2822–2827
-                 'cbs-qb3-paraskevas': 0.99,
-                 # 'g3': ,
-                 'm08so/mg3s*': 0.983,  # DOI: 10.1021/ct100326h, taken as 'M08-SO/MG3S'
-                 'm06-2x/cc-pvtz': 0.955,  # http://cccbdb.nist.gov/vibscalejust.asp
-                 'ccsd(t)/aug-cc-pv(d,t)z//m06-2x/aug-cc-pvtz':0.956, # (frequencies with M062X/aug-cc-pVTZ) http://cccbdb.nist.gov/vibscalejust.asp
-                 # 'klip_1': ,
-                 # 'klip_2': ,
-                 # 'klip_3': ,
-                 # 'klip_2_cc': ,
-                 # 'ccsd(t)-f12/cc-pvdz-f12_h-tz': ,
-                 # 'ccsd(t)-f12/cc-pvdz-f12_h-qz': ,
-                 'ccsd(t)-f12/cc-pvdz-f12': 0.979,  # http://cccbdb.nist.gov/vibscalejust.asp, taken as 'ccsd(t)/cc-pvdz'
-                 'ccsd(t)-f12/cc-pvtz-f12': 0.984,  # Taken from https://comp.chem.umn.edu/freqscale/version3b2.htm as CCSD(T)-F12a/cc-pVTZ-F12
-                 'ccsd(t)-f12/cc-pvqz-f12': 0.970,  # http://cccbdb.nist.gov/vibscalejust.asp, taken as 'ccsd(t)/cc-pvqz'
-                 'ccsd(t)-f12/cc-pcvdz-f12': 0.971,  # http://cccbdb.nist.gov/vibscalejust.asp, taken as 'ccsd(t)/cc-pcvdz'
-                 'ccsd(t)-f12/cc-pcvtz-f12': 0.966,
-                 # 'ccsd(t)-f12/cc-pcvqz-f12': ,
-                 # 'ccsd(t)-f12/cc-pvtz-f12(-pp)': ,
-                 # 'ccsd(t)/aug-cc-pvtz(-pp)': ,
-                 'ccsd(t)-f12/aug-cc-pvdz': 0.963,  # http://cccbdb.nist.gov/vibscalejust.asp, taken as 'ccsd(t)/aug-cc-pvdz'
-                 'ccsd(t)-f12/aug-cc-pvtz': 0.970,  # http://cccbdb.nist.gov/vibscalejust.asp, taken as 'ccsd(t)/aug-cc-pvtz'
-                 'ccsd(t)-f12/aug-cc-pvqz': 0.975,  # http://cccbdb.nist.gov/vibscalejust.asp, taken as 'ccsd(t)/aug-cc-pvqz'
-                 # 'b-ccsd(t)-f12/cc-pvdz-f12': ,
-                 # 'b-ccsd(t)-f12/cc-pvtz-f12': ,
-                 # 'b-ccsd(t)-f12/cc-pvqz-f12': ,
-                 # 'b-ccsd(t)-f12/cc-pcvdz-f12': ,
-                 # 'b-ccsd(t)-f12/cc-pcvtz-f12': ,
-                 # 'b-ccsd(t)-f12/cc-pcvqz-f12': ,
-                 # 'b-ccsd(t)-f12/aug-cc-pvdz': ,
-                 # 'b-ccsd(t)-f12/aug-cc-pvtz': ,
-                 # 'b-ccsd(t)-f12/aug-cc-pvqz': ,
-                 'mp2_rmp2_pvdz': 0.953,  # http://cccbdb.nist.gov/vibscalejust.asp, taken as ',p2/cc-pvdz'
-                 'mp2_rmp2_pvtz': 0.950,  # http://cccbdb.nist.gov/vibscalejust.asp, taken as ',p2/cc-pvdz'
-                 'mp2_rmp2_pvqz': 0.962,  # http://cccbdb.nist.gov/vibscalejust.asp, taken as ',p2/cc-pvdz'
-                 'ccsd-f12/cc-pvdz-f12': 0.947,  # http://cccbdb.nist.gov/vibscalejust.asp, taken as ccsd/cc-pvdz
-                 # 'ccsd(t)-f12/cc-pvdz-f12_noscale': ,
-                 # 'g03_pbepbe_6-311++g_d_p': ,
-                 # 'fci/cc-pvdz': ,
-                 # 'fci/cc-pvtz': ,
-                 # 'fci/cc-pvqz': ,
-                 # 'bmk/cbsb7': ,
-                 # 'bmk/6-311g(2d,d,p)': ,
-                 'b3lyp/6-31g**': 0.961,  # http://cccbdb.nist.gov/vibscalejust.asp
-                 'b3lyp/6-311+g(3df,2p)': 0.967,  # http://cccbdb.nist.gov/vibscalejust.asp
-                 'wb97x-d/aug-cc-pvtz': 0.974, # Taken from https://comp.chem.umn.edu/freqscale/version3b2.htm as ωB97X-D/maug-cc-pVTZ
-=======
     freq_dict = {'hf/sto-3g': 0.817,  # [2]
                  'hf/6-31g': 0.903,  # [2]
                  'hf/6-31g(d)': 0.899,  # [2]
@@ -1407,6 +1269,7 @@
                  'm06-2x/cc-pvtz': 0.955,  # [2]
                  'm06-2x/aug-cc-pvdz': 0.993,  # [3]
                  'm06-2x/aug-cc-pvtz': 0.985,  # [1] Table 3, [3]
+                'ccsd(t)/aug-cc-pv(d,t)z//m06-2x/aug-cc-pvtz':0.956, # (frequencies with M062X/aug-cc-pVTZ) http://cccbdb.nist.gov/vibscalejust.asp
                  'm06-2x/def2-tzvp': 0.984,  # [3]
                  'm06-2x/def2-qzvp': 0.983,  # [3]
                  'm06-2x/def2-tzvpp': 0.983,  # [1] Table 3, [3]
@@ -1434,7 +1297,6 @@
                  'ccsd(t)-f12/aug-cc-pvdz': 0.997,  # [3], taken as 'CCSD(T)/cc-pVDZ'
                  'ccsd(t)-f12/aug-cc-pvtz': 0.998,  # [3], taken as CCSD(T)-F12a/cc-pVTZ-F12
                  'ccsd(t)-f12/aug-cc-pvqz': 0.998,  # [3], taken as 'CCSD(T)-F12b/VQZF12//CCSD(T)-F12a/TZF'
->>>>>>> cc9eaf3c
                  }
     scaling_factor = freq_dict.get(freq_level.lower(), 1)
     if scaling_factor == 1:
